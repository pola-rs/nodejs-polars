<<<<<<< HEAD
import { _DataFrame, type DataFrame } from "../dataframe";
=======
import {
  type DataFrame,
  type JoinSchemas,
  type Schema,
  _DataFrame,
} from "../dataframe";
>>>>>>> 7ea98a80
import pli from "../internals/polars_internal";
import type { Series } from "../series";
import type { Deserialize, GroupByOps, Serialize } from "../shared_traits";
import type {
  CsvWriterOptions,
  LazyCrossJoinOptions,
  LazyDifferentNameColumnJoinOptions,
  LazyJoinOptions,
  LazyOptions,
  LazySameNameColumnJoinOptions,
  SinkParquetOptions,
} from "../types";
import {
  type ColumnSelection,
  type ColumnsOrExpr,
<<<<<<< HEAD
=======
  type ExprOrString,
  type Simplify,
  type ValueOrArray,
>>>>>>> 7ea98a80
  columnOrColumnsStrict,
  type ExprOrString,
  selectionToExprList,
  type ValueOrArray,
} from "../utils";
import { Expr, exprToLitOrExpr } from "./expr";
import { _LazyGroupBy, type LazyGroupBy } from "./groupby";

const inspect = Symbol.for("nodejs.util.inspect.custom");

/**
 * Representation of a Lazy computation graph / query.
 */
export interface LazyDataFrame<S extends Schema = any>
  extends Serialize,
    GroupByOps<LazyGroupBy> {
  /** @ignore */
  _ldf: any;
  [inspect](): string;
  [Symbol.toStringTag]: string;
  get columns(): string[];
  /**
   * Cache the result once the execution of the physical plan hits this node.
   */
  cache(): LazyDataFrame<S>;
  clone(): LazyDataFrame<S>;
  /**
   *
   * Collect into a DataFrame.
   * Note: use `fetch` if you want to run this query on the first `n` rows only.
   * This can be a huge time saver in debugging queries.
   * @param opts.typeCoercion -Do type coercion optimization.
   * @param opts.predicatePushdown - Do predicate pushdown optimization.
   * @param opts.projectionPushdown - Do projection pushdown optimization.
   * @param opts.simplifyExpression - Run simplify expressions optimization.
   * @param opts.noOptimization - Turn off optimizations.
   * @param opts.commSubplanElim - Will try to cache branching subplans that occur on self-joins or unions.
   * @param opts.commSubexprElim - Common subexpressions will be cached and reused.
   * @param opts.streaming - Process the query in batches to handle larger-than-memory data.
            If set to `False` (default), the entire query is processed in a single
            batch.

            .. warning::
                Streaming mode is considered **unstable**. It may be changed
                at any point without it being considered a breaking change.
   * @return DataFrame
   *
   */
  collect(opts?: LazyOptions): Promise<DataFrame<S>>;
  collectSync(opts?: LazyOptions): DataFrame<S>;
  /**
   * A string representation of the optimized query plan.
   */
  describeOptimizedPlan(opts?: LazyOptions): string;
  /**
   * A string representation of the unoptimized query plan.
   */
  describePlan(): string;
  /**
   * Remove one or multiple columns from a DataFrame.
   * @param name - column or list of columns to be removed
   */
  drop<U extends string>(name: U): LazyDataFrame<Simplify<Omit<S, U>>>;
  drop<const U extends string[]>(
    names: U,
  ): LazyDataFrame<Simplify<Omit<S, U[number]>>>;
  drop<U extends string, const V extends string[]>(
    name: U,
    ...names: V
  ): LazyDataFrame<Simplify<Omit<S, U | V[number]>>>;
  /**
   * Drop rows with null values from this DataFrame.
   * This method only drops nulls row-wise if any single value of the row is null.
   */
  dropNulls(column: string): LazyDataFrame<S>;
  dropNulls(columns: string[]): LazyDataFrame<S>;
  dropNulls(...columns: string[]): LazyDataFrame<S>;
  /**
   * Explode lists to long format.
   */
  explode(column: ExprOrString): LazyDataFrame;
  explode(columns: ExprOrString[]): LazyDataFrame;
  explode(column: ExprOrString, ...columns: ExprOrString[]): LazyDataFrame;
  /**
   * Fetch is like a collect operation, but it overwrites the number of rows read by every scan
   *
   * Note that the fetch does not guarantee the final number of rows in the DataFrame.
   * Filter, join operations and a lower number of rows available in the scanned file influence
   * the final number of rows.
   * @param numRows - collect 'n' number of rows from data source
   * @param opts.typeCoercion -Do type coercion optimization.
   * @param opts.predicatePushdown - Do predicate pushdown optimization.
   * @param opts.projectionPushdown - Do projection pushdown optimization.
   * @param opts.simplifyExpression - Run simplify expressions optimization.
   * @param opts.commSubplanElim - Will try to cache branching subplans that occur on self-joins or unions.
   * @param opts.commSubexprElim - Common subexpressions will be cached and reused.
   * @param opts.streaming - Process the query in batches to handle larger-than-memory data.
            If set to `False` (default), the entire query is processed in a single
            batch.

            .. warning::
                Streaming mode is considered **unstable**. It may be changed
                at any point without it being considered a breaking change.
   *
   */
  fetch(numRows: number, opts: LazyOptions): Promise<DataFrame<S>>;
  fetch(numRows?: number): Promise<DataFrame<S>>;
  /** Behaves the same as fetch, but will perform the actions synchronously */
  fetchSync(numRows?: number): DataFrame<S>;
  fetchSync(numRows: number, opts: LazyOptions): DataFrame<S>;
  /**
   * Fill missing values
   * @param fillValue value to fill the missing values with
   */
  fillNull(fillValue: string | number | Expr): LazyDataFrame<S>;
  /**
   * Filter the rows in the DataFrame based on a predicate expression.
   * @param predicate - Expression that evaluates to a boolean Series.
   * @example
   * ```
   * > lf = pl.DataFrame({
   * >   "foo": [1, 2, 3],
   * >   "bar": [6, 7, 8],
   * >   "ham": ['a', 'b', 'c']
   * > }).lazy()
   * > // Filter on one condition
   * > lf.filter(pl.col("foo").lt(3)).collect()
   * shape: (2, 3)
   * ┌─────┬─────┬─────┐
   * │ foo ┆ bar ┆ ham │
   * │ --- ┆ --- ┆ --- │
   * │ i64 ┆ i64 ┆ str │
   * ╞═════╪═════╪═════╡
   * │ 1   ┆ 6   ┆ a   │
   * ├╌╌╌╌╌┼╌╌╌╌╌┼╌╌╌╌╌┤
   * │ 2   ┆ 7   ┆ b   │
   * └─────┴─────┴─────┘
   * ```
   */
  filter(predicate: Expr | string): LazyDataFrame<S>;
  /**
   * Get the first row of the DataFrame.
   */
  first(): DataFrame<S>;
  /**
   * Start a groupby operation.
   */
  groupBy(by: ColumnsOrExpr, maintainOrder?: boolean): LazyGroupBy;
  groupBy(by: ColumnsOrExpr, opts: { maintainOrder: boolean }): LazyGroupBy;

  /**
   * Gets the first `n` rows of the DataFrame. You probably don't want to use this!
   *
   * Consider using the `fetch` operation.
   * The `fetch` operation will truly load the first `n`rows lazily.
   */
  head(length?: number): LazyDataFrame<S>;
  inner(): any;
  /**
   *  __SQL like joins.__
   * @param other - DataFrame to join with.
   * @param joinOptions.on - Name(s) of the join columns in both DataFrames.
   * @param joinOptions.how - Join strategy
   * @param joinOptions.suffix - Suffix to append to columns with a duplicate name.
   * @param joinOptions.allowParallel - Allow the physical plan to optionally evaluate the computation of both DataFrames up to the join in parallel.
   * @param joinOptions.forceParallel - Force the physical plan to evaluate the computation of both DataFrames up to the join in parallel.
   * @see {@link LazyJoinOptions}
   * @example
   * ```
   * >>> const df = pl.DataFrame({
   * >>>     foo: [1, 2, 3],
   * >>>     bar: [6.0, 7.0, 8.0],
   * >>>     ham: ['a', 'b', 'c'],
   * >>>   }).lazy()
   * >>>
   * >>> const otherDF = pl.DataFrame({
   * >>>     apple: ['x', 'y', 'z'],
   * >>>     ham: ['a', 'b', 'd'],
   * >>>   }).lazy();
   * >>> const result = await df.join(otherDF, { on: 'ham', how: 'inner' }).collect();
   * shape: (2, 4)
   * ╭─────┬─────┬─────┬───────╮
   * │ foo ┆ bar ┆ ham ┆ apple │
   * │ --- ┆ --- ┆ --- ┆ ---   │
   * │ i64 ┆ f64 ┆ str ┆ str   │
   * ╞═════╪═════╪═════╪═══════╡
   * │ 1   ┆ 6   ┆ "a" ┆ "x"   │
   * ├╌╌╌╌╌┼╌╌╌╌╌┼╌╌╌╌╌┼╌╌╌╌╌╌╌┤
   * │ 2   ┆ 7   ┆ "b" ┆ "y"   │
   * ╰─────┴─────┴─────┴───────╯
   * ```
   */
  join<
    S2 extends Schema,
    const Opts extends LazySameNameColumnJoinOptions<
      Extract<keyof S, string>,
      Extract<keyof S2, string>
    >,
  >(
    other: LazyDataFrame<S2>,
    // the right & part is only used for typedoc to understend which fields are used
    joinOptions: Opts & LazySameNameColumnJoinOptions,
  ): LazyDataFrame<JoinSchemas<S, S2, Opts>>;
  /**
   *  __SQL like joins with different names for left and right dataframes.__
   * @param other - DataFrame to join with.
   * @param joinOptions.leftOn - Name(s) of the left join column(s).
   * @param joinOptions.rightOn - Name(s) of the right join column(s).
   * @param joinOptions.how - Join strategy
   * @param joinOptions.suffix - Suffix to append to columns with a duplicate name.
   * @param joinOptions.allowParallel - Allow the physical plan to optionally evaluate the computation of both DataFrames up to the join in parallel.
   * @param joinOptions.forceParallel - Force the physical plan to evaluate the computation of both DataFrames up to the join in parallel.
   * @see {@link LazyJoinOptions}
   * @example
   * ```
   * >>> const df = pl.DataFrame({
   * >>>     foo: [1, 2, 3],
   * >>>     bar: [6.0, 7.0, 8.0],
   * >>>     ham: ['a', 'b', 'c'],
   * >>>   }).lazy()
   * >>>
   * >>> const otherDF = pl.DataFrame({
   * >>>     apple: ['x', 'y', 'z'],
   * >>>     ham: ['a', 'b', 'd'],
   * >>>   }).lazy();
   * >>> const result = await df.join(otherDF, { leftOn: 'ham', rightOn: 'ham', how: 'inner' }).collect();
   * shape: (2, 4)
   * ╭─────┬─────┬─────┬───────╮
   * │ foo ┆ bar ┆ ham ┆ apple │
   * │ --- ┆ --- ┆ --- ┆ ---   │
   * │ i64 ┆ f64 ┆ str ┆ str   │
   * ╞═════╪═════╪═════╪═══════╡
   * │ 1   ┆ 6   ┆ "a" ┆ "x"   │
   * ├╌╌╌╌╌┼╌╌╌╌╌┼╌╌╌╌╌┼╌╌╌╌╌╌╌┤
   * │ 2   ┆ 7   ┆ "b" ┆ "y"   │
   * ╰─────┴─────┴─────┴───────╯
   * ```
   */
  join<
    S2 extends Schema,
    const Opts extends LazyDifferentNameColumnJoinOptions<
      Extract<keyof S, string>,
      Extract<keyof S2, string>
    >,
  >(
    other: LazyDataFrame<S2>,
    // the right & part is only used for typedoc to understend which fields are used
    joinOptions: Opts & LazyDifferentNameColumnJoinOptions,
  ): LazyDataFrame<JoinSchemas<S, S2, Opts>>;
  /**
   *  __SQL like cross joins.__
   * @param other - DataFrame to join with.
   * @param joinOptions.how - Join strategy
   * @param joinOptions.suffix - Suffix to append to columns with a duplicate name.
   * @param joinOptions.allowParallel - Allow the physical plan to optionally evaluate the computation of both DataFrames up to the join in parallel.
   * @param joinOptions.forceParallel - Force the physical plan to evaluate the computation of both DataFrames up to the join in parallel.
   * @see {@link LazyJoinOptions}
   * @example
   * ```
   * >>> const df = pl.DataFrame({
   * >>>     foo: [1, 2],
   * >>>     bar: [6.0, 7.0],
   * >>>     ham: ['a', 'b'],
   * >>>   }).lazy()
   * >>>
   * >>> const otherDF = pl.DataFrame({
   * >>>     apple: ['x', 'y'],
   * >>>     ham: ['a', 'b'],
   * >>>   }).lazy();
   * >>> const result = await df.join(otherDF, { how: 'cross' }).collect();
   * shape: (4, 5)
   * ╭─────┬─────┬─────┬───────┬───────────╮
   * │ foo ┆ bar ┆ ham ┆ apple ┆ ham_right │
   * │ --- ┆ --- ┆ --- ┆ ---   ┆ ---       │
   * │ f64 ┆ f64 ┆ str ┆ str   ┆ str       │
   * ╞═════╪═════╪═════╪═══════╪═══════════╡
   * │ 1.0 ┆ 6.0 ┆ a   ┆ x     ┆ a         │
   * │ 1.0 ┆ 6.0 ┆ a   ┆ y     ┆ b         │
   * │ 2.0 ┆ 7.0 ┆ b   ┆ x     ┆ a         │
   * │ 2.0 ┆ 7.0 ┆ b   ┆ y     ┆ b         │
   * ╰─────┴─────┴─────┴───────┴───────────╯
   * ```
   */
  join<S2 extends Schema, const Opts extends LazyCrossJoinOptions>(
    other: LazyDataFrame<S2>,
    // the right & part is only used for typedoc to understend which fields are used
    joinOptions: Opts & LazyCrossJoinOptions,
  ): LazyDataFrame<JoinSchemas<S, S2, Opts>>;

  /**
     * Perform an asof join. This is similar to a left-join except that we
     * match on nearest key rather than equal keys.
     *
     * Both DataFrames must be sorted by the asof_join key.
     *
      For each row in the left DataFrame:

        - A "backward" search selects the last row in the right DataFrame whose
          'on' key is less than or equal to the left's key.

        - A "forward" search selects the first row in the right DataFrame whose
          'on' key is greater than or equal to the left's key.

        - A "nearest" search selects the last row in the right DataFrame whose value
          is nearest to the left's key. String keys are not currently supported for a
          nearest search.

      The default is "backward".

      Parameters
      ----------
      @param other DataFrame to join with.
      @param options.leftOn Join column of the left DataFrame.
      @param options.rightOn Join column of the right DataFrame.
      @param options.on Join column of both DataFrames. If set, `leftOn` and `rightOn` should be undefined.
      @param options.byLeft join on these columns before doing asof join
      @param options.byRight join on these columns before doing asof join
      @param options.strategy One of {'forward', 'backward', 'nearest'}
      @param options.suffix Suffix to append to columns with a duplicate name.
      @param options.tolerance
        Numeric tolerance. By setting this the join will only be done if the near keys are within this distance.
        If an asof join is done on columns of dtype "Date", "Datetime" you
        use the following string language:

        - 1ns   *(1 nanosecond)*
        - 1us   *(1 microsecond)*
        - 1ms   *(1 millisecond)*
        - 1s    *(1 second)*
        - 1m    *(1 minute)*
        - 1h    *(1 hour)*
        - 1d    *(1 day)*
        - 1w    *(1 week)*
        - 1mo   *(1 calendar month)*
        - 1y    *(1 calendar year)*
        - 1i    *(1 index count)*

      Or combine them:
        - "3d12h4m25s" # 3 days, 12 hours, 4 minutes, and 25 seconds
      @param options.allowParallel Allow the physical plan to optionally evaluate the computation of both DataFrames up to the join in parallel.
      @param options.forceParallel Force the physical plan to evaluate the computation of both DataFrames up to the join in parallel.


      @example
      ```
      >const gdp = pl.DataFrame({
      ...   date: [
      ...     new Date('2016-01-01'),
      ...     new Date('2017-01-01'),
      ...     new Date('2018-01-01'),
      ...     new Date('2019-01-01'),
      ...   ],  // note record date: Jan 1st (sorted!)
      ...   gdp: [4164, 4411, 4566, 4696],
      ... })
      >const population = pl.DataFrame({
      ...   date: [
      ...     new Date('2016-05-12'),
      ...     new Date('2017-05-12'),
      ...     new Date('2018-05-12'),
      ...     new Date('2019-05-12'),
      ...   ],  // note record date: May 12th (sorted!)
      ...   "population": [82.19, 82.66, 83.12, 83.52],
      ... })
      >population.joinAsof(
      ...   gdp,
      ...   {leftOn:"date", rightOn:"date", strategy:"backward"}
      ... )
        shape: (4, 3)
        ┌─────────────────────┬────────────┬──────┐
        │ date                ┆ population ┆ gdp  │
        │ ---                 ┆ ---        ┆ ---  │
        │ datetime[μs]        ┆ f64        ┆ i64  │
        ╞═════════════════════╪════════════╪══════╡
        │ 2016-05-12 00:00:00 ┆ 82.19      ┆ 4164 │
        ├╌╌╌╌╌╌╌╌╌╌╌╌╌╌╌╌╌╌╌╌╌┼╌╌╌╌╌╌╌╌╌╌╌╌┼╌╌╌╌╌╌┤
        │ 2017-05-12 00:00:00 ┆ 82.66      ┆ 4411 │
        ├╌╌╌╌╌╌╌╌╌╌╌╌╌╌╌╌╌╌╌╌╌┼╌╌╌╌╌╌╌╌╌╌╌╌┼╌╌╌╌╌╌┤
        │ 2018-05-12 00:00:00 ┆ 83.12      ┆ 4566 │
        ├╌╌╌╌╌╌╌╌╌╌╌╌╌╌╌╌╌╌╌╌╌┼╌╌╌╌╌╌╌╌╌╌╌╌┼╌╌╌╌╌╌┤
        │ 2019-05-12 00:00:00 ┆ 83.52      ┆ 4696 │
        └─────────────────────┴────────────┴──────┘
      ```
     */
  joinAsof(
    other: LazyDataFrame,
    options: {
      leftOn?: string;
      rightOn?: string;
      on?: string;
      byLeft?: string | string[];
      byRight?: string | string[];
      by?: string | string[];
      strategy?: "backward" | "forward" | "nearest";
      suffix?: string;
      tolerance?: number | string;
      allowParallel?: boolean;
      forceParallel?: boolean;
    },
  ): LazyDataFrame;
  /**
   * Get the last row of the DataFrame.
   */
  last(): LazyDataFrame<S>;
  /**
   * @see {@link head}
   */
  limit(n?: number): LazyDataFrame<S>;
  /**
   * @see {@link DataFrame.max}
   */
  max(): LazyDataFrame<S>;
  /**
   * @see {@link DataFrame.mean}
   */
  mean(): LazyDataFrame<S>;
  /**
   * @see {@link DataFrame.median}
   */
  median(): LazyDataFrame<S>;
  /**
   * @see {@link DataFrame.unpivot}
   */
  melt(idVars: ColumnSelection, valueVars: ColumnSelection): LazyDataFrame;
  /**
   * @see {@link DataFrame.unpivot}
   */
  unpivot(
    idVars: ColumnSelection,
    valueVars: ColumnSelection,
    options?: {
      variableName?: string | null;
      valueName?: string | null;
    },
  ): LazyDataFrame;
  /**
   * @see {@link DataFrame.min}
   */
  min(): LazyDataFrame<S>;
  /**
   * @see {@link DataFrame.quantile}
   */
  quantile(quantile: number): LazyDataFrame<S>;
  /**
   * @see {@link DataFrame.rename}
   */
  rename<const U extends Partial<Record<keyof S, string>>>(
    mapping: U,
  ): LazyDataFrame<{ [K in keyof S as U[K] extends string ? U[K] : K]: S[K] }>;
  rename(mapping: Record<string, string>): LazyDataFrame;
  /**
   * Reverse the DataFrame.
   */
  reverse(): LazyDataFrame<S>;
  /**
   * @see {@link DataFrame.select}
   */
  select<U extends keyof S>(...columns: U[]): LazyDataFrame<{ [P in U]: S[P] }>;
  select(column: ExprOrString): LazyDataFrame;
  select(columns: ExprOrString[]): LazyDataFrame;
  select(...columns: ExprOrString[]): LazyDataFrame;
  /**
   * @see {@link DataFrame.shift}
   */
  shift(periods: number): LazyDataFrame<S>;
  shift(opts: { periods: number }): LazyDataFrame<S>;
  /**
   * @see {@link DataFrame.shiftAndFill}
   */
<<<<<<< HEAD
  shiftAndFill(n: number, fillValue: number): LazyDataFrame;
  shiftAndFill(opts: { n: number; fillValue: number }): LazyDataFrame;
=======
  shiftAndFill(n: number, fillValue: number): LazyDataFrame<S>;
  shiftAndFill(opts: { n: number; fillValue: number }): LazyDataFrame<S>;
>>>>>>> 7ea98a80
  /**
   * @see {@link DataFrame.slice}
   */
  slice(offset: number, length: number): LazyDataFrame<S>;
  slice(opts: { offset: number; length: number }): LazyDataFrame<S>;
  /**
   * @see {@link DataFrame.sort}
   */
  sort(
    by: ColumnsOrExpr,
    descending?: ValueOrArray<boolean>,
    nullsLast?: boolean,
    maintainOrder?: boolean,
  ): LazyDataFrame<S>;
  sort(opts: {
    by: ColumnsOrExpr;
    descending?: ValueOrArray<boolean>;
    nullsLast?: boolean;
    maintainOrder?: boolean;
  }): LazyDataFrame<S>;
  /**
   * @see {@link DataFrame.std}
   */
  std(): LazyDataFrame<S>;
  /**
   * Aggregate the columns in the DataFrame to their sum value.
   */
  sum(): LazyDataFrame<S>;
  /**
   * Get the last `n` rows of the DataFrame.
   * @see {@link DataFrame.tail}
   */
  tail(length?: number): LazyDataFrame<S>;
  /**
   * compatibility with `JSON.stringify`
   */
  toJSON(): string;
  /**
   * Drop duplicate rows from this DataFrame.
   * Note that this fails if there is a column of type `List` in the DataFrame.
   * @param maintainOrder
   * @param subset - subset to drop duplicates for
   * @param keep "first" | "last"
   */
  unique(
    maintainOrder?: boolean,
    subset?: ColumnSelection,
    keep?: "first" | "last",
  ): LazyDataFrame<S>;
  unique(opts: {
    maintainOrder?: boolean;
    subset?: ColumnSelection;
    keep?: "first" | "last";
  }): LazyDataFrame<S>;
  /**
   * Aggregate the columns in the DataFrame to their variance value.
   */
  var(): LazyDataFrame<S>;
  /**
   * Add or overwrite column in a DataFrame.
   * @param expr - Expression that evaluates to column.
   */
  withColumn(expr: Expr): LazyDataFrame;
  /**
   * Add or overwrite multiple columns in a DataFrame.
   * @param exprs - List of Expressions that evaluate to columns.
   *
   */
  withColumns(exprs: (Expr | Series)[]): LazyDataFrame;
  withColumns(...exprs: (Expr | Series)[]): LazyDataFrame;
  withColumnRenamed<Existing extends keyof S, New extends string>(
    existing: Existing,
    replacement: New,
  ): LazyDataFrame<{ [K in keyof S as K extends Existing ? New : K]: S[K] }>;
  withColumnRenamed(existing: string, replacement: string): LazyDataFrame;
  /**
   * Add a column at index 0 that counts the rows.
   * @see {@link DataFrame.withRowCount}
   */
  withRowCount(): LazyDataFrame;
  /***
  *
  * Evaluate the query in streaming mode and write to a CSV file.

    .. warning::
        Streaming mode is considered **unstable**. It may be changed
        at any point without it being considered a breaking change.

    This allows streaming results that are larger than RAM to be written to disk.

    Parameters
    ----------
    @param path - File path to which the file should be written.
    @param options.includeBom - Whether to include UTF-8 BOM in the CSV output.
    @param options.includeHeader - Whether to include header in the CSV output.
    @param options.separator - Separate CSV fields with this symbol.
    @param options.lineTerminator - String used to end each row.
    @param options.quoteChar - Byte to use as quoting character.
    @param options.batchSize - Number of rows that will be processed per thread. Default - 1024
    @param options.datetimeFormat - A format string, with the specifiers defined by the
        `chrono <https://docs.rs/chrono/latest/chrono/format/strftime/index.html>`_
        Rust crate. If no format specified, the default fractional-second
        precision is inferred from the maximum timeunit found in the frame's
        Datetime cols (if any).
    @param options.dateFormat - A format string, with the specifiers defined by the
        `chrono <https://docs.rs/chrono/latest/chrono/format/strftime/index.html>`_
        Rust crate.
    @param options.timeFormat A format string, with the specifiers defined by the
        `chrono <https://docs.rs/chrono/latest/chrono/format/strftime/index.html>`_
        Rust crate.
    @param options.floatPrecision - Number of decimal places to write, applied to both `Float32` and `Float64` datatypes.
    @param options.nullValue - A string representing null values (defaulting to the empty string).
    @param options.maintainOrder - Maintain the order in which data is processed.
        Setting this to `False` will  be slightly faster.
    @return DataFrame
    Examples
    --------
    >>> const lf = pl.scanCsv("/path/to/my_larger_than_ram_file.csv")
    >>> lf.sinkCsv("out.csv").collect()
  */

  sinkCSV(path: string, options?: CsvWriterOptions): LazyDataFrame;

  /***
   *
   * Evaluate the query in streaming mode and write to a Parquet file.

    .. warning::
        Streaming mode is considered **unstable**. It may be changed
        at any point without it being considered a breaking change.

    This allows streaming results that are larger than RAM to be written to disk.

    Parameters
    ----------
    @param path - File path to which the file should be written.
    @param options.compression : {'lz4', 'uncompressed', 'snappy', 'gzip', 'lzo', 'brotli', 'zstd'}
        Choose "zstd" for good compression performance. (default)
        Choose "lz4" for fast compression/decompression.
        Choose "snappy" for more backwards compatibility guarantees
        when you deal with older parquet readers.
    @param options.compressionLevel - The level of compression to use. Higher compression means smaller files on disk.
        - "gzip" : min-level: 0, max-level: 10.
        - "brotli" : min-level: 0, max-level: 11.
        - "zstd" : min-level: 1, max-level: 22.
    @param options.statistics - Write statistics to the parquet headers. This requires extra compute. Default - false
    @param options.rowGroupSize - Size of the row groups in number of rows.
        If None (default), the chunks of the `DataFrame` are
        used. Writing in smaller chunks may reduce memory pressure and improve
        writing speeds.
    @param options.dataPagesizeLimit - Size limit of individual data pages.
        If not set defaults to 1024 * 1024 bytes
    @param options.maintainOrder - Maintain the order in which data is processed. Default -> true
        Setting this to `False` will  be slightly faster.
    @param options.typeCoercion - Do type coercion optimization. Default -> true
    @param options.predicatePushdown - Do predicate pushdown optimization. Default -> true
    @param options.projectionPushdown - Do projection pushdown optimization. Default -> true
    @param options.simplifyExpression - Run simplify expressions optimization. Default -> true
    @param options.slicePushdown - Slice pushdown optimization. Default -> true
    @param options.noOptimization - Turn off (certain) optimizations. Default -> false
    @param options.cloudOptions - Options that indicate how to connect to a cloud provider.
        If the cloud provider is not supported by Polars, the storage options are passed to `fsspec.open()`.

        The cloud providers currently supported are AWS, GCP, and Azure.
        See supported keys here:

        * `aws <https://docs.rs/object_store/latest/object_store/aws/enum.AmazonS3ConfigKey.html>`_
        * `gcp <https://docs.rs/object_store/latest/object_store/gcp/enum.GoogleConfigKey.html>`_
        * `azure <https://docs.rs/object_store/latest/object_store/azure/enum.AzureConfigKey.html>`_

        If `cloudOptions` is not provided, Polars will try to infer the information from environment variables.
    @return DataFrame
    Examples
    --------
    >>> const lf = pl.scanCsv("/path/to/my_larger_than_ram_file.csv")  # doctest: +SKIP
    >>> lf.sinkParquet("out.parquet").collect()  # doctest: +SKIP
   */
  sinkParquet(path: string, options?: SinkParquetOptions): LazyDataFrame;
}

const prepareGroupbyInputs = (by) => {
  if (Array.isArray(by)) {
    const newBy: any = [];
    for (let e of by) {
      if (typeof e === "string") {
        e = pli.col(e);
      }
      newBy.push(e);
    }

    return newBy;
  }
  if (typeof by === "string") {
    return [pli.col(by)];
  }
  if (Expr.isExpr(by)) {
    return [by._expr];
  }
  return [];
};

/** @ignore */
export const _LazyDataFrame = (_ldf: any): LazyDataFrame => {
  const unwrap = (method: string, ...args: any[]) => {
    return _ldf[method as any](...args);
  };
  const wrap = (method, ...args): LazyDataFrame => {
    return _LazyDataFrame(unwrap(method, ...args));
  };

  return {
    _ldf,
    [inspect]() {
      return _ldf.describeOptimizedPlan();
    },
    get [Symbol.toStringTag]() {
      return "LazyDataFrame";
    },

    get columns() {
      return _ldf.columns;
    },
    describePlan() {
      return _ldf.describePlan();
    },
    describeOptimizedPlan() {
      return _ldf.describeOptimizedPlan();
    },
    cache() {
      return _LazyDataFrame(_ldf.cache());
    },
    clone() {
      return _LazyDataFrame((_ldf as any).clone());
    },
    collectSync() {
      return _DataFrame(_ldf.collectSync());
    },
    collect(opts?) {
      if (opts?.noOptimization) {
        opts.predicatePushdown = false;
        opts.projectionPushdown = false;
        opts.slicePushdown = false;
        opts.commSubplanElim = false;
        opts.commSubexprElim = false;
      }

      if (opts?.streaming) opts.commSubplanElim = false;

      if (opts) {
        _ldf = _ldf.optimizationToggle(
          opts.typeCoercion,
          opts.predicatePushdown,
          opts.projectionPushdown,
          opts.simplifyExpression,
          opts.slicePushdown,
          opts.commSubplanElim,
          opts.commSubexprElim,
          opts.streaming,
        );
      }

      return _ldf.collect().then(_DataFrame);
    },
    drop(...cols) {
      return _LazyDataFrame(_ldf.dropColumns(cols.flat(2)));
    },
    unique(opts: any = false, subset?, keep = "first") {
      const defaultOptions = {
        maintainOrder: false,
        keep: "first",
      };

      if (typeof opts === "boolean") {
        const o = { ...defaultOptions, maintainOrder: opts, subset, keep };

        return _LazyDataFrame(
          _ldf.unique(o.maintainOrder, o?.subset?.flat(2), o.keep),
        );
      }

      if (opts.subset) {
        opts.subset = [opts.subset].flat(3);
      }
      const o = { ...defaultOptions, ...opts };

      return _LazyDataFrame(_ldf.unique(o.maintainOrder, o.subset, o.keep));
    },
    dropNulls(...subset) {
      if (subset.length) {
        return wrap("dropNulls", subset.flat(2));
      }
      return wrap("dropNulls");
    },
    explode(...columns) {
      if (!columns.length) {
        const cols = selectionToExprList(_ldf.columns, false);

        return wrap("explode", cols);
      }
      const column = selectionToExprList(columns, false);

      return wrap("explode", column);
    },
    fetchSync(numRows, opts?) {
      if (opts?.noOptimization) {
        opts.predicatePushdown = false;
        opts.projectionPushdown = false;
        opts.slicePushdown = false;
        opts.commSubplanElim = false;
        opts.commSubexprElim = false;
      }
      if (opts?.streaming) opts.commSubplanElim = false;
      if (opts) {
        _ldf = _ldf.optimizationToggle(
          opts.typeCoercion,
          opts.predicatePushdown,
          opts.projectionPushdown,
          opts.simplifyExpr,
          opts.slicePushdown,
          opts.commSubplanElim,
          opts.commSubexprElim,
          opts.streaming,
        );
      }

      return _DataFrame(_ldf.fetchSync(numRows));
    },
    fetch(numRows, opts?) {
      if (opts?.noOptimization) {
        opts.predicatePushdown = false;
        opts.projectionPushdown = false;
        opts.slicePushdown = false;
        opts.commSubplanElim = false;
        opts.commSubexprElim = false;
      }
      if (opts?.streaming) opts.commSubplanElim = false;
      if (opts) {
        _ldf = _ldf.optimizationToggle(
          opts.typeCoercion,
          opts.predicatePushdown,
          opts.projectionPushdown,
          opts.simplifyExpr,
          opts.slicePushdown,
          opts.commSubplanElim,
          opts.commSubexprElim,
          opts.streaming,
        );
      }

      return _ldf.fetch(numRows).then(_DataFrame);
    },
    first() {
      return this.fetchSync(1);
    },
    fillNull(exprOrValue) {
      const fillValue = exprToLitOrExpr(exprOrValue)._expr;

      return _LazyDataFrame(_ldf.fillNull(fillValue));
    },
    filter(exprOrValue) {
      const predicate = exprToLitOrExpr(exprOrValue, false)._expr;

      return _LazyDataFrame(_ldf.filter(predicate));
    },
    groupBy(opt, maintainOrder: any = true): LazyGroupBy {
      if (opt?.by !== undefined) {
        const by = selectionToExprList([opt.by], false);

        return _LazyGroupBy(_ldf.groupby(by, opt.maintainOrder));
      }
      const by = selectionToExprList([opt], false);

      return _LazyGroupBy(_ldf.groupby(by, maintainOrder));
    },
    groupByRolling({ indexColumn, by, period, offset, closed }) {
      offset = offset ?? `-${period}`;
      closed = closed ?? "right";
      by = prepareGroupbyInputs(by);
      const lgb = _ldf.groupbyRolling(
        pli.col(indexColumn),
        period,
        offset,
        closed,
        by,
      );

      return _LazyGroupBy(lgb);
    },
    groupByDynamic({
      indexColumn,
      every,
      period,
      offset,
      includeBoundaries,
      closed,
      label,
      by,
      startBy,
    }) {
      period = period ?? every;
      offset = offset ?? "0ns";
      closed = closed ?? "left";
      label = label ?? "left";
      by = prepareGroupbyInputs(by);
      includeBoundaries = includeBoundaries ?? false;
      startBy = startBy ?? "monday";
      const lgb = _ldf.groupbyDynamic(
        pli.col(indexColumn),
        every,
        period,
        offset,
        label,
        includeBoundaries,
        closed,
        by,
        startBy,
      );
      return _LazyGroupBy(lgb);
    },
    head(len = 5) {
      return _LazyDataFrame(_ldf.slice(0, len));
    },
    inner() {
      return _ldf;
    },
    join(df, options) {
      options = {
        how: "inner",
        suffix: "right",
        allowParallel: true,
        forceParallel: false,
        ...options,
      };
      const { how, suffix, allowParallel, forceParallel } = options;
      if (how === "cross") {
        return _LazyDataFrame(
          _ldf.join(
            df._ldf,
            [],
            [],
            allowParallel,
            forceParallel,
            how,
            suffix,
            [],
            [],
          ),
        );
      }
      let leftOn;
      let rightOn;
      if (options.on) {
        const on = selectionToExprList(options.on, false);
        leftOn = on;
        rightOn = on;
      } else if (
        (options.leftOn && !options.rightOn) ||
        (options.rightOn && !options.leftOn)
      ) {
        throw new TypeError(
          "You should pass the column to join on as an argument.",
        );
      } else {
        leftOn = selectionToExprList(options.leftOn, false);
        rightOn = selectionToExprList(options.rightOn, false);
      }

      const ldf = (_ldf.join as any)(
        df._ldf,
        leftOn,
        rightOn,
        allowParallel,
        forceParallel,
        how,
        suffix,
        [],
        [],
      );

      return _LazyDataFrame(ldf);
    },
    joinAsof(other, options) {
      options = {
        suffix: "_right",
        allowParallel: true,
        forceParallel: false,
        strategy: "backward",
        ...options,
      };
      const { suffix, strategy, allowParallel, forceParallel } = options;
      let leftOn: string | undefined;
      let rightOn: string | undefined;
      if (!other?._ldf) {
        throw new TypeError("Expected a 'lazyFrame' as join table");
      }
      if (options.on) {
        leftOn = rightOn = options.on;
      } else if (
        (options.leftOn && !options.rightOn) ||
        (options.rightOn && !options.leftOn)
      ) {
        throw new TypeError(
          "You should pass the column to join on as an argument.",
        );
      } else {
        leftOn = options.leftOn;
        rightOn = options.rightOn;
      }
      let byLeft: string[] | number | undefined;
      if (typeof options.byLeft === "string") {
        byLeft = [options.byLeft];
      } else if (Array.isArray(options.byLeft)) {
        byLeft = options.byLeft;
      }
      let byRight: string[] | number | undefined;
      if (typeof options.byRight === "string") {
        byRight = [options.byRight];
      } else if (Array.isArray(options.byRight)) {
        byRight = options.byRight;
      }

      if (typeof options.by === "string") {
        byLeft = byRight = [options.by];
      } else if (Array.isArray(options.by)) {
        byLeft = byRight = options.by;
      }
      let toleranceStr: string | undefined;
      let toleranceNum: number | undefined;
      if (typeof options.tolerance === "string") {
        toleranceStr = options.tolerance;
      } else {
        toleranceNum = options.tolerance;
      }

      const ldf = _ldf.joinAsof(
        other._ldf,
        pli.col(leftOn),
        pli.col(rightOn),
        byLeft,
        byRight,
        allowParallel,
        forceParallel,
        suffix,
        strategy,
        toleranceNum,
        toleranceStr,
      );

      return _LazyDataFrame(ldf);
    },
    last() {
      return _LazyDataFrame(_ldf.tail(1));
    },
    limit(len = 5) {
      return _LazyDataFrame(_ldf.slice(0, len));
    },
    max() {
      return _LazyDataFrame(_ldf.max());
    },
    mean() {
      return _LazyDataFrame(_ldf.mean());
    },
    median() {
      return _LazyDataFrame(_ldf.median());
    },
    melt(ids, values) {
      return _LazyDataFrame(
        _ldf.unpivot(columnOrColumnsStrict(ids), columnOrColumnsStrict(values)),
      );
    },
    unpivot(ids, values, options) {
      options = {
        variableName: null,
        valueName: null,
        ...options,
      };
      return _LazyDataFrame(
        _ldf.unpivot(
          columnOrColumnsStrict(ids),
          columnOrColumnsStrict(values),
          options.variableName,
          options.valueName,
        ),
      );
    },
    min() {
      return _LazyDataFrame(_ldf.min());
    },
    quantile(quantile, interpolation = "nearest") {
      return _LazyDataFrame(_ldf.quantile(quantile, interpolation));
    },
    rename(mapping) {
      const existing = Object.keys(mapping);
      const replacements = Object.values(mapping);

      return _LazyDataFrame(_ldf.rename(existing, replacements));
    },
    reverse() {
      return _LazyDataFrame(_ldf.reverse());
    },
    select(...exprs) {
      const selections = selectionToExprList(exprs, false);

      return _LazyDataFrame(_ldf.select(selections));
    },
    shift(periods) {
      return _LazyDataFrame(_ldf.shift(periods));
    },
    shiftAndFill(opts: any, fillValue?: number | undefined) {
      if (typeof opts === "number") {
        return _LazyDataFrame(_ldf.shiftAndFill(opts, fillValue));
      }
      return _LazyDataFrame(_ldf.shiftAndFill(opts?.n, opts?.fillValue));
    },
    slice(opt, len?) {
      if (opt?.offset !== undefined) {
        return _LazyDataFrame(_ldf.slice(opt.offset, opt.length));
      }
      return _LazyDataFrame(_ldf.slice(opt, len));
    },
    sort(arg, descending = false, nullsLast = false, maintainOrder = false) {
      if (arg?.by !== undefined) {
        return this.sort(
          arg.by,
          arg.descending,
          arg.nullsLast,
          arg.maintainOrder,
        );
      }
      if (typeof arg === "string") {
        return wrap("sort", arg, descending, nullsLast, maintainOrder);
      }
      const by = selectionToExprList(arg, false);
      return wrap("sortByExprs", by, descending, nullsLast, maintainOrder);
    },
    std() {
      return _LazyDataFrame(_ldf.std());
    },
    sum() {
      return _LazyDataFrame(_ldf.sum());
    },
    var() {
      return _LazyDataFrame(_ldf.var());
    },
    tail(length = 5) {
      return _LazyDataFrame(_ldf.tail(length));
    },
    toJSON(...args: any[]) {
      // this is passed by `JSON.stringify` when calling `toJSON()`
      if (args[0] === "") {
        return JSON.parse(_ldf.serialize("json").toString());
      }

      return _ldf.serialize("json").toString();
    },
    serialize(format) {
      return _ldf.serialize(format);
    },
    withColumn(expr) {
      return _LazyDataFrame(_ldf.withColumn(expr._expr));
    },
    withColumns(...columns) {
      const exprs = selectionToExprList(columns, false);

      return _LazyDataFrame(_ldf.withColumns(exprs));
    },
    withColumnRenamed(existing, replacement) {
      return _LazyDataFrame(_ldf.rename([existing], [replacement]));
    },
    withRowCount(name = "row_nr") {
      return _LazyDataFrame(_ldf.withRowCount(name));
    },
    sinkCSV(path, options: CsvWriterOptions = {}) {
      options.maintainOrder = options.maintainOrder ?? false;
      return _ldf.sinkCsv(path, options, {
        syncOnClose: "all",
        maintainOrder: false,
        mkdir: true,
      });
    },
    sinkParquet(path: string, options: SinkParquetOptions = {}) {
      options.compression = options.compression ?? "zstd";
      options.statistics = options.statistics ?? false;
      options.sinkOptions = options.sinkOptions ?? {
        syncOnClose: "all",
        maintainOrder: false,
        mkdir: true,
      };
      return _ldf.sinkParquet(path, options);
    },
  };
};

export interface LazyDataFrameConstructor extends Deserialize<LazyDataFrame> {
  fromExternal(external: any): LazyDataFrame;
  isLazyDataFrame(arg: any): arg is LazyDataFrame;
}

const isLazyDataFrame = (anyVal: any): anyVal is LazyDataFrame =>
  anyVal?.[Symbol.toStringTag] === "LazyDataFrame";

/** @ignore */
export const LazyDataFrame: LazyDataFrameConstructor = Object.assign(
  _LazyDataFrame,
  {
    deserialize: (buf, fmt) =>
      _LazyDataFrame(pli.JsLazyFrame.deserialize(buf, fmt)),
    fromExternal(external) {
      return _LazyDataFrame(pli.JsLazyFrame.cloneExternal(external));
    },
    isLazyDataFrame,
  },
);<|MERGE_RESOLUTION|>--- conflicted
+++ resolved
@@ -1,13 +1,9 @@
-<<<<<<< HEAD
-import { _DataFrame, type DataFrame } from "../dataframe";
-=======
 import {
   type DataFrame,
   type JoinSchemas,
   type Schema,
   _DataFrame,
 } from "../dataframe";
->>>>>>> 7ea98a80
 import pli from "../internals/polars_internal";
 import type { Series } from "../series";
 import type { Deserialize, GroupByOps, Serialize } from "../shared_traits";
@@ -23,16 +19,11 @@
 import {
   type ColumnSelection,
   type ColumnsOrExpr,
-<<<<<<< HEAD
-=======
   type ExprOrString,
   type Simplify,
   type ValueOrArray,
->>>>>>> 7ea98a80
   columnOrColumnsStrict,
-  type ExprOrString,
   selectionToExprList,
-  type ValueOrArray,
 } from "../utils";
 import { Expr, exprToLitOrExpr } from "./expr";
 import { _LazyGroupBy, type LazyGroupBy } from "./groupby";
@@ -496,13 +487,8 @@
   /**
    * @see {@link DataFrame.shiftAndFill}
    */
-<<<<<<< HEAD
-  shiftAndFill(n: number, fillValue: number): LazyDataFrame;
-  shiftAndFill(opts: { n: number; fillValue: number }): LazyDataFrame;
-=======
   shiftAndFill(n: number, fillValue: number): LazyDataFrame<S>;
   shiftAndFill(opts: { n: number; fillValue: number }): LazyDataFrame<S>;
->>>>>>> 7ea98a80
   /**
    * @see {@link DataFrame.slice}
    */
