--- conflicted
+++ resolved
@@ -1000,11 +1000,8 @@
    *
    * @param idVars - Columns to use as identifier variables.
    * @param valueVars - Values to use as value variables.
-<<<<<<< HEAD
    * @param options.variableName - Name to give to the `variable` column. Defaults to "variable"
    * @param options.valueName - Name to give to the `value` column. Defaults to "value"
-=======
->>>>>>> 487fc13e
    * @example
    * ```
    * > const df1 = pl.DataFrame({
@@ -2321,27 +2318,11 @@
     median() {
       return this.lazy().median().collectSync();
     },
-<<<<<<< HEAD
     melt(ids, values) {
       return wrap("unpivot", columnOrColumns(ids), columnOrColumns(values));
     },
-    unpivot(ids, values, options) {
-      options = {
-        variableName: null,
-        valueName: null,
-        ...options,
-      };
-      return wrap(
-        "unpivot",
-        columnOrColumns(ids),
-        columnOrColumns(values),
-        options.variableName,
-        options.valueName,
-      );
-=======
     unpivot(ids, values) {
       return wrap("unpivot", columnOrColumns(ids), columnOrColumns(values));
->>>>>>> 487fc13e
     },
     min(axis = 0) {
       if (axis === 1) {
