--- conflicted
+++ resolved
@@ -3,7 +3,7 @@
   DtypeToJsName,
   JsToDtype,
   JsType,
-} from "@polars/datatypes/datatype";
+} from "../datatypes/datatype";
 import { DataFrame, _DataFrame } from "../dataframe";
 import { DTYPE_TO_FFINAME, DataType, type Optional } from "../datatypes";
 import { InvalidOperationError } from "../error";
@@ -22,19 +22,10 @@
   Serialize,
 } from "../shared_traits";
 import type { InterpolationMethod, RankMethod } from "../types";
-<<<<<<< HEAD
 import { SeriesDateFunctions } from "./datetime";
 import { type ListNamespace, SeriesListFunctions } from "./list";
 import { SeriesStringFunctions, type StringNamespace } from "./string";
 import { SeriesStructFunctions } from "./struct";
-=======
-import type {
-  DTypeToJs,
-  DtypeToJsName,
-  JsToDtype,
-  JsType,
-} from "../datatypes/datatype";
->>>>>>> ac4c3582
 
 const inspect = Symbol.for("nodejs.util.inspect.custom");
 /**
