import { DataType } from "../datatypes";
import { _Series, Series } from ".";
import { regexToString } from "../utils";
import { col } from "../lazy/functions";
import { StringFunctions } from "../shared_traits";

/**
 * namespace containing series string functions
 */
export interface StringNamespace extends StringFunctions<Series> {
  /**
   * Vertically concat the values in the Series to a single string value.
   * @example
   * ```
   * > pl.Series([1, null, 2]).str.concat("-")[0]
   * '1-null-2'
   * ```
   */
  concat(delimiter: string): Series;
  /**
   * Check if strings in Series contain regex pattern.
   * @param pattern A valid regex pattern
   * @returns Boolean mask
   */
  contains(pattern: string | RegExp): Series;
  /**
   * Decodes a value using the provided encoding
   * @param encoding - hex | base64
   * @param strict - how to handle invalid inputs
   *
   *     - true: method will throw error if unable to decode a value
   *     - false: unhandled values will be replaced with `null`
   * @example
   * ```
   * s = pl.Series("strings", ["666f6f", "626172", null])
   * s.str.decode("hex")
   * shape: (3,)
   * Series: 'strings' [str]
   * [
   *     "foo",
   *     "bar",
   *     null
   * ]
   * ```
   */
  decode(encoding: "hex" | "base64", strict?: boolean): Series;
  decode(options: { encoding: "hex" | "base64"; strict?: boolean }): Series;
  /**
   * Encodes a value using the provided encoding
   * @param encoding - hex | base64
   * @example
   * ```
   * s = pl.Series("strings", ["foo", "bar", null])
   * s.str.encode("hex")
   * shape: (3,)
   * Series: 'strings' [str]
   * [
   *     "666f6f",
   *     "626172",
   *     null
   * ]
   * ```
   */
  encode(encoding: "hex" | "base64"): Series;
  /**
   * Extract the target capture group from provided patterns.
   * @param pattern A valid regex pattern
   * @param groupIndex Index of the targeted capture group.
   * Group 0 mean the whole pattern, first group begin at index 1
   * Default to the first capture group
   * @returns Utf8 array. Contain null if original value is null or regex capture nothing.
   * @example
   * ```
   * >  df = pl.DataFrame({
   * ...   'a': [
   * ...       'http://vote.com/ballon_dor?candidate=messi&ref=polars',
   * ...       'http://vote.com/ballon_dor?candidat=jorginho&ref=polars',
   * ...       'http://vote.com/ballon_dor?candidate=ronaldo&ref=polars'
   * ...   ]})
   * >  df.getColumn("a").str.extract(/candidate=(\w+)/, 1)
   * shape: (3, 1)
   * ┌─────────┐
   * │ a       │
   * │ ---     │
   * │ str     │
   * ╞═════════╡
   * │ messi   │
   * ├╌╌╌╌╌╌╌╌╌┤
   * │ null    │
   * ├╌╌╌╌╌╌╌╌╌┤
   * │ ronaldo │
   * └─────────┘
   * ```
   */
  extract(pattern: string | RegExp, groupIndex: number): Series;
  /**
   * Extract the first match of json string with provided JSONPath expression.
   * Throw errors if encounter invalid json strings.
   * All return value will be casted to Utf8 regardless of the original value.
   * @see https://goessner.net/articles/JsonPath/
   * @param jsonPath - A valid JSON path query string
   * @returns Utf8 array. Contain null if original value is null or the `jsonPath` return nothing.
   * @example
   * ```
   * > s = pl.Series('json_val', [
   * ...   '{"a":"1"}',
   * ...   null,
   * ...   '{"a":2}',
   * ...   '{"a":2.1}',
   * ...   '{"a":true}'
   * ... ])
   * > s.str.jsonPathMatch('$.a')
   * shape: (5,)
   * Series: 'json_val' [str]
   * [
   *     "1"
   *     null
   *     "2"
   *     "2.1"
   *     "true"
   * ]
   * ```
   */
  jsonPathMatch(jsonPath: string): Series;
  /**  Get length of the string values in the Series. */
  lengths(): Series;
  /** Remove leading whitespace. */
<<<<<<< HEAD
  lstrip(): Series;
=======
  lstrip(): Series
    /**
   *  Add a leading fillChar to a string until string length is reached.
   * If string is longer or equal to given length no modifications will be done
   * @param {number} length  - of the final string
   * @param {string} fillChar  - that will fill the string.
   * @note If a string longer than 1 character is provided only the first character will be used
   * @example
   * ```
   * > df = pl.DataFrame({
   * ...   'foo': [
   * ...       "a",
   * ...       "b",
   * ...       "LONG_WORD",
   * ...       "cow"
   * ...   ]})
   * > df.select(pl.col('foo').str.padStart("_", 3)
   * shape: (4, 1)
   * ┌──────────┐
   * │ a        │
   * │ -------- │
   * │ str      │
   * ╞══════════╡
   * │ __a      │
   * ├╌╌╌╌╌╌╌╌╌╌┤
   * │ __b      │
   * ├╌╌╌╌╌╌╌╌╌╌┤
   * │ LONG_WORD│
   * ├╌╌╌╌╌╌╌╌╌╌┤
   * │ cow      │
   * └──────────┘
   * ```
  */
  padStart(length: number, fillChar: string): Series
  /**
   *  Add a leading '0' to a string until string length is reached.
   * If string is longer or equal to given length no modifications will be done
   * @param {number} length  - of the final string
   * @example
   * ```
   * > df = pl.DataFrame({
   * ...   'foo': [
   * ...       "a",
   * ...       "b",
   * ...       "LONG_WORD",
   * ...       "cow"
   * ...   ]})
   * > df.select(pl.col('foo').str.padStart(3)
   * shape: (4, 1)
   * ┌──────────┐
   * │ a        │
   * │ -------- │
   * │ str      │
   * ╞══════════╡
   * │ 00a      │
   * ├╌╌╌╌╌╌╌╌╌╌┤
   * │ 00b      │
   * ├╌╌╌╌╌╌╌╌╌╌┤
   * │ LONG_WORD│
   * ├╌╌╌╌╌╌╌╌╌╌┤
   * │ cow      │
   * └──────────┘
   * ```
  */
  zFill(length: number): Series
  /** Add trailing zeros */
  padEnd(length: number, fillChar: string): Series
>>>>>>> ca8b7b89
  /**
   * Replace first regex match with a string value.
   * @param pattern A valid regex pattern
   * @param value Substring to replace.
   */
  replace(pattern: string | RegExp, value: string): Series;

  /**
   * Replace all regex matches with a string value.
   * @param pattern - A valid regex pattern
   * @param value Substring to replace.
   */
  replaceAll(pattern: string | RegExp, value: string): Series;
  /** Modify the strings to their lowercase equivalent. */
  toLowerCase(): Series;
  /** Modify the strings to their uppercase equivalent. */
  toUpperCase(): Series;
  /** Remove trailing whitespace. */
  rstrip(): Series;
  /** Remove leading and trailing whitespace. */
  strip(): Series;
  /**
   * Create subslices of the string values of a Utf8 Series.
   * @param start - Start of the slice (negative indexing may be used).
   * @param length - Optional length of the slice.
   */
  slice(start: number, length?: number): Series;
  /**
   * Split a string into substrings using the specified separator.
   * The return type will by of type List<Utf8>
   * @param separator — A string that identifies character or characters to use in separating the string.
   * @param inclusive Include the split character/string in the results
   */
  split(separator: string, options?: { inclusive?: boolean } | boolean): Series;
  /**
   * Parse a Series of dtype Utf8 to a Date/Datetime Series.
   * @param datatype Date or Datetime.
   * @param fmt formatting syntax. [Read more](https://docs.rs/chrono/0.4.19/chrono/format/strptime/index.html)
   */
  strptime(datatype: DataType.Date, fmt?: string): Series;
  strptime(datatype: DataType.Datetime, fmt?: string): Series;
}

export const SeriesStringFunctions = (_s: any): StringNamespace => {
  const wrap = (method, ...args): any => {
    const ret = _s[method](...args);

    return _Series(ret);
  };

  const handleDecode = (encoding, strict) => {
    switch (encoding) {
      case "hex":
        return wrap("strHexDecode", strict);
      case "base64":
        return wrap("strBase64Decode", strict);
      default:
        throw new RangeError("supported encodings are 'hex' and 'base64'");
    }
  };

  return {
    concat(delimiter: string) {
      return _Series(_s)
        .toFrame()
        .select(col(_s.name).str.concat(delimiter).as(_s.name))
        .getColumn(_s.name);
    },
    contains(pat: string | RegExp) {
      return wrap("strContains", regexToString(pat));
    },
    decode(arg, strict = false) {
      if (typeof arg === "string") {
        return handleDecode(arg, strict);
      }

      return handleDecode(arg.encoding, arg.strict);
    },
    encode(encoding) {
      switch (encoding) {
        case "hex":
          return wrap("strHexEncode");
        case "base64":
          return wrap("strBase64Encode");
        default:
          throw new RangeError("supported encodings are 'hex' and 'base64'");
      }
    },
    extract(pat: string | RegExp, groupIndex: number) {
      return wrap("strExtract", regexToString(pat), groupIndex);
    },
    jsonPathMatch(pat: string) {
      return wrap("strJsonPathMatch", pat);
    },
    lengths() {
      return wrap("strLengths");
    },
    lstrip() {
      return wrap("strReplace", /^\s*/.source, "");
    },
    padStart(length: number, fillChar: string) {
      return wrap("strPadStart", length, fillChar);
    },
    zFill(length: number) {
      return wrap("strZFill", length);
    },
    padEnd(length: number, fillChar: string) {
      return wrap("strPadEnd", length, fillChar);
    },
    replace(pat: RegExp, val: string) {
      return wrap("strReplace", regexToString(pat), val);
    },
    replaceAll(pat: RegExp, val: string) {
      return wrap("strReplaceAll", regexToString(pat), val);
    },
    rstrip() {
      return wrap("strReplace", /[ \t]+$/.source, "");
    },
    slice(start: number, length?: number) {
      return wrap("strSlice", start, length);
    },
    split(by: string, options?) {
      const inclusive =
        typeof options === "boolean" ? options : options?.inclusive;
      const s = _Series(_s);

      return s
        .toFrame()
        .select(col(s.name).str.split(by, inclusive).as(s.name))
        .getColumn(s.name);
    },
    strip() {
      const s = _Series(_s);

      return s
        .toFrame()
        .select(col(s.name).str.strip().as(s.name))
        .getColumn(s.name);
    },
    strptime(dtype, fmt?) {
      const s = _Series(_s);

      return s
        .toFrame()
        .select(col(s.name).str.strptime(dtype, fmt).as(s.name))
        .getColumn(s.name);
    },
    toLowerCase() {
      return wrap("strToLowercase");
    },
    toUpperCase() {
      return wrap("strToUppercase");
    },
  };
};<|MERGE_RESOLUTION|>--- conflicted
+++ resolved
@@ -125,11 +125,8 @@
   /**  Get length of the string values in the Series. */
   lengths(): Series;
   /** Remove leading whitespace. */
-<<<<<<< HEAD
   lstrip(): Series;
-=======
-  lstrip(): Series
-    /**
+  /**
    *  Add a leading fillChar to a string until string length is reached.
    * If string is longer or equal to given length no modifications will be done
    * @param {number} length  - of the final string
@@ -160,8 +157,8 @@
    * │ cow      │
    * └──────────┘
    * ```
-  */
-  padStart(length: number, fillChar: string): Series
+   */
+  padStart(length: number, fillChar: string): Series;
   /**
    *  Add a leading '0' to a string until string length is reached.
    * If string is longer or equal to given length no modifications will be done
@@ -191,11 +188,10 @@
    * │ cow      │
    * └──────────┘
    * ```
-  */
-  zFill(length: number): Series
+   */
+  zFill(length: number): Series;
   /** Add trailing zeros */
-  padEnd(length: number, fillChar: string): Series
->>>>>>> ca8b7b89
+  padEnd(length: number, fillChar: string): Series;
   /**
    * Replace first regex match with a string value.
    * @param pattern A valid regex pattern
