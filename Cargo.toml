--- conflicted
+++ resolved
@@ -91,15 +91,12 @@
   "peaks",
   "string_pad",
   "cov",
-<<<<<<< HEAD
+  "group_by_list",,
   "http",
   "cloud",
   "aws",
   "gcp",
   "azure"
-=======
-  "group_by_list",
->>>>>>> 129caa48
 ]
 git = "https://github.com/pola-rs/polars.git"
 rev = "3cf4897e679b056d17a235d48867035265d43cdc"
