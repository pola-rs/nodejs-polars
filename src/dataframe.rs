--- conflicted
+++ resolved
@@ -973,23 +973,12 @@
         value_vars: Vec<String>,
         variable_name: Option<String>,
         value_name: Option<String>,
-<<<<<<< HEAD
-        streamable: Option<bool>,
-    ) -> napi::Result<JsDataFrame> {
-        let args = UnpivotArgs {
-            index: strings_to_smartstrings(id_vars),
-            on: strings_to_smartstrings(value_vars),
-            variable_name: variable_name.map(|s| s.into()),
-            value_name: value_name.map(|s| s.into()),
-            streamable: streamable.unwrap_or(false),
-=======
     ) -> napi::Result<JsDataFrame> {
         let args = UnpivotArgsIR {
             on: strings_to_pl_smallstr(value_vars),
             index: strings_to_pl_smallstr(id_vars),
             variable_name: variable_name.map(|s| s.into()),
             value_name: value_name.map(|s| s.into()),
->>>>>>> 487fc13e
         };
 
         let df = self.df.unpivot2(args).map_err(JsPolarsErr::from)?;
