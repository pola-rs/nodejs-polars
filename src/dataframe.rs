use crate::file::*;
use crate::prelude::*;
use crate::series::JsSeries;
use napi::JsUnknown;
use polars::frame::row::{infer_schema, Row};
use polars::frame::NullStrategy;
use polars::io::RowCount;
use std::borrow::Borrow;
use std::collections::HashMap;
use std::fs::File;
use std::io::{BufReader, BufWriter, Cursor};
<<<<<<< HEAD
use std::collections::HashMap;
use std::sync::Arc;
use smartstring::alias::String as SmartString;
=======
>>>>>>> 7e0ad146

#[napi]
#[repr(transparent)]
#[derive(Clone)]
pub struct JsDataFrame {
    pub(crate) df: DataFrame,
}

impl JsDataFrame {
    pub(crate) fn new(df: DataFrame) -> JsDataFrame {
        JsDataFrame { df }
    }
}
impl From<DataFrame> for JsDataFrame {
    fn from(s: DataFrame) -> JsDataFrame {
        JsDataFrame::new(s)
    }
}

pub(crate) fn to_series_collection(ps: Array) -> Vec<Series> {
    let len = ps.len();
    (0..len)
        .map(|idx| {
            let item: &JsSeries = ps.get(idx).unwrap().unwrap();
            item.series.clone()
        })
        .collect()
}
pub(crate) fn to_jsseries_collection(s: Vec<Series>) -> Vec<JsSeries> {
    let mut s = std::mem::ManuallyDrop::new(s);

    let p = s.as_mut_ptr() as *mut JsSeries;
    let len = s.len();
    let cap = s.capacity();

    unsafe { Vec::from_raw_parts(p, len, cap) }
}

#[napi(object)]
pub struct ReadCsvOptions {
    pub infer_schema_length: Option<u32>,
    pub chunk_size: u32,
    pub has_header: bool,
    pub ignore_errors: bool,
    pub n_rows: Option<u32>,
    pub skip_rows: u32,
    pub sep: String,
    pub rechunk: bool,
    pub columns: Option<Vec<String>>,
    pub encoding: String,
    pub n_threads: Option<u32>,
    pub dtypes: Option<HashMap<String, Wrap<DataType>>>,
    pub null_values: Option<Wrap<NullValues>>,
    pub path: Option<String>,
    pub low_memory: bool,
    pub comment_char: Option<String>,
    pub quote_char: Option<String>,
    pub parse_dates: bool,
    pub skip_rows_after_header: u32,
    pub row_count: Option<JsRowCount>,
}

#[napi(catch_unwind)]
pub fn read_csv(
    path_or_buffer: Either<String, Buffer>,
    options: ReadCsvOptions,
) -> napi::Result<JsDataFrame> {
    let infer_schema_length = options.infer_schema_length.map(|i| i as usize);
    let n_threads = options.n_threads.map(|i| i as usize);
    let n_rows = options.n_rows.map(|i| i as usize);
    let skip_rows = options.skip_rows as usize;
    let chunk_size = options.chunk_size as usize;
    let null_values = options.null_values.map(|w| w.0);
    let comment_char = options.comment_char.map(|s| s.as_bytes()[0]);
    let row_count = options.row_count.map(RowCount::from);

    let quote_char = if let Some(s) = options.quote_char {
        if s.is_empty() {
            None
        } else {
            Some(s.as_bytes()[0])
        }
    } else {
        None
    };

    let encoding = match options.encoding.as_ref() {
        "utf8" => CsvEncoding::Utf8,
        "utf8-lossy" => CsvEncoding::LossyUtf8,
        e => return Err(JsPolarsErr::Other(format!("encoding not {} not implemented.", e)).into()),
    };

    let dtypes = options.dtypes.map(|map| {
        let fields = map.iter().map(|(key, val)| {
            let value = val.clone().0;
            Field::new(key, value)
        });
        Arc::new(Schema::from(fields))
    });

    let df = match path_or_buffer {
        Either::A(path) => CsvReader::from_path(path)
            .expect("unable to read file")
            .infer_schema(infer_schema_length)
            .has_header(options.has_header)
            .with_n_rows(n_rows)
            .with_delimiter(options.sep.as_bytes()[0])
            .with_skip_rows(skip_rows)
            .with_ignore_errors(options.ignore_errors)
            .with_rechunk(options.rechunk)
            .with_chunk_size(chunk_size)
            .with_encoding(encoding)
            .with_columns(options.columns)
            .with_n_threads(n_threads)
            .with_dtypes(dtypes)
            .low_memory(options.low_memory)
            .with_comment_char(comment_char)
            .with_null_values(null_values)
            .with_try_parse_dates(options.parse_dates)
            .with_quote_char(quote_char)
            .with_row_count(row_count)
            .finish()
            .map_err(JsPolarsErr::from)?,
        Either::B(buffer) => {
            let cursor = Cursor::new(buffer.as_ref());
            CsvReader::new(cursor)
                .infer_schema(infer_schema_length)
                .has_header(options.has_header)
                .with_n_rows(n_rows)
                .with_delimiter(options.sep.as_bytes()[0])
                .with_skip_rows(skip_rows)
                .with_ignore_errors(options.ignore_errors)
                .with_rechunk(options.rechunk)
                .with_chunk_size(chunk_size)
                .with_encoding(encoding)
                .with_columns(options.columns)
                .with_n_threads(n_threads)
                .with_dtypes(dtypes)
                .low_memory(options.low_memory)
                .with_comment_char(comment_char)
                .with_null_values(null_values)
                .with_try_parse_dates(options.parse_dates)
                .with_quote_char(quote_char)
                .with_row_count(row_count)
                .finish()
                .map_err(JsPolarsErr::from)?
        }
    };
    Ok(df.into())
}
#[napi(object)]
pub struct ReadJsonOptions {
    pub infer_schema_length: Option<u32>,
    pub batch_size: Option<u32>,
    pub format: Option<String>,
}

#[napi(object)]
pub struct WriteJsonOptions {
    pub format: String,
}

#[napi(catch_unwind)]
pub fn read_json_lines(
    path_or_buffer: Either<String, Buffer>,
    options: ReadJsonOptions,
) -> napi::Result<JsDataFrame> {
    let infer_schema_length = options.infer_schema_length.unwrap_or(100) as usize;
    let batch_size = options.batch_size.map(|b| b as usize);

    let df = match path_or_buffer {
        Either::A(path) => JsonLineReader::from_path(path)
            .expect("unable to read file")
            .infer_schema_len(Some(infer_schema_length))
            .with_chunk_size(batch_size)
            .finish()
            .map_err(JsPolarsErr::from)?,
        Either::B(buf) => {
            let cursor = Cursor::new(buf.as_ref());
            JsonLineReader::new(cursor)
                .infer_schema_len(Some(infer_schema_length))
                .with_chunk_size(batch_size)
                .finish()
                .map_err(JsPolarsErr::from)?
        }
    };
    Ok(df.into())
}
#[napi(catch_unwind)]
pub fn read_json(
    path_or_buffer: Either<String, Buffer>,
    options: ReadJsonOptions,
) -> napi::Result<JsDataFrame> {
    let infer_schema_length = options.infer_schema_length.unwrap_or(100) as usize;
    let batch_size = options.batch_size.unwrap_or(10000) as usize;
    let format: JsonFormat = options
        .format
        .map(|s| match s.as_ref() {
            "lines" => Ok(JsonFormat::JsonLines),
            "json" => Ok(JsonFormat::Json),
            _ => Err(napi::Error::from_reason(
                "format must be 'json' or `lines'".to_owned(),
            )),
        })
        .unwrap()?;
    let df = match path_or_buffer {
        Either::A(path) => {
            let f = File::open(&path)?;
            let reader = BufReader::new(f);
            JsonReader::new(reader)
                .infer_schema_len(Some(infer_schema_length))
                .with_batch_size(batch_size)
                .with_json_format(format)
                .finish()
                .map_err(JsPolarsErr::from)?
        }
        Either::B(buf) => {
            let cursor = Cursor::new(buf.as_ref());
            JsonReader::new(cursor)
                .infer_schema_len(Some(infer_schema_length))
                .with_batch_size(batch_size)
                .with_json_format(format)
                .finish()
                .map_err(JsPolarsErr::from)?
        }
    };
    Ok(df.into())
}

#[napi(object)]
pub struct ReadParquetOptions {
    pub columns: Option<Vec<String>>,
    pub projection: Option<Vec<i64>>,
    pub n_rows: Option<i64>,
    pub row_count: Option<JsRowCount>,
}

#[napi(catch_unwind)]
pub fn read_parquet(
    path_or_buffer: Either<String, Buffer>,
    options: ReadParquetOptions,
    parallel: Wrap<ParallelStrategy>,
) -> napi::Result<JsDataFrame> {
    let columns = options.columns;

    let projection = options
        .projection
        .map(|projection| projection.into_iter().map(|p| p as usize).collect());
    let row_count = options.row_count.map(|rc| rc.into());
    let n_rows = options.n_rows.map(|nr| nr as usize);

    let result = match path_or_buffer {
        Either::A(path) => {
            let f = File::open(&path)?;
            let reader = BufReader::new(f);
            ParquetReader::new(reader)
                .with_projection(projection)
                .with_columns(columns)
                .read_parallel(parallel.0)
                .with_n_rows(n_rows)
                .with_row_count(row_count)
                .finish()
        }
        Either::B(buf) => {
            let cursor = Cursor::new(buf.as_ref());
            ParquetReader::new(cursor)
                .with_projection(projection)
                .with_columns(columns)
                .read_parallel(parallel.0)
                .with_n_rows(n_rows)
                .with_row_count(row_count)
                .finish()
        }
    };
    let df = result.map_err(JsPolarsErr::from)?;
    Ok(JsDataFrame::new(df))
}

#[napi(object)]
pub struct ReadIpcOptions {
    pub columns: Option<Vec<String>>,
    pub projection: Option<Vec<i64>>,
    pub n_rows: Option<i64>,
    pub row_count: Option<JsRowCount>,
}

#[napi(catch_unwind)]
pub fn read_ipc(
    path_or_buffer: Either<String, Buffer>,
    options: ReadIpcOptions,
) -> napi::Result<JsDataFrame> {
    let columns = options.columns;
    let projection = options
        .projection
        .map(|projection| projection.into_iter().map(|p| p as usize).collect());
    let row_count = options.row_count.map(|rc| rc.into());
    let n_rows = options.n_rows.map(|nr| nr as usize);

    let result = match path_or_buffer {
        Either::A(path) => {
            let f = File::open(&path)?;
            let reader = BufReader::new(f);
            IpcReader::new(reader)
                .with_projection(projection)
                .with_columns(columns)
                .with_n_rows(n_rows)
                .with_row_count(row_count)
                .finish()
        }
        Either::B(buf) => {
            let cursor = Cursor::new(buf.as_ref());
            IpcReader::new(cursor)
                .with_projection(projection)
                .with_columns(columns)
                .with_n_rows(n_rows)
                .with_row_count(row_count)
                .finish()
        }
    };
    let df = result.map_err(JsPolarsErr::from)?;
    Ok(JsDataFrame::new(df))
}

#[napi(object)]
pub struct ReadAvroOptions {
    pub columns: Option<Vec<String>>,
    pub projection: Option<Vec<i64>>,
    pub n_rows: Option<i64>,
}

#[napi(catch_unwind)]
pub fn read_avro(
    path_or_buffer: Either<String, Buffer>,
    options: ReadAvroOptions,
) -> napi::Result<JsDataFrame> {
    use polars::io::avro::AvroReader;
    let columns = options.columns;
    let projection = options
        .projection
        .map(|projection| projection.into_iter().map(|p| p as usize).collect());
    let n_rows = options.n_rows.map(|nr| nr as usize);

    let result = match path_or_buffer {
        Either::A(path) => {
            let f = File::open(&path)?;
            let reader = BufReader::new(f);
            AvroReader::new(reader)
                .with_projection(projection)
                .with_columns(columns)
                .with_n_rows(n_rows)
                .finish()
        }
        Either::B(buf) => {
            let cursor = Cursor::new(buf.as_ref());
            AvroReader::new(cursor)
                .with_projection(projection)
                .with_columns(columns)
                .with_n_rows(n_rows)
                .finish()
        }
    };
    let df = result.map_err(JsPolarsErr::from)?;
    Ok(JsDataFrame::new(df))
}

#[napi(catch_unwind)]
pub fn from_rows(
    rows: Array,
    schema: Option<Wrap<Schema>>,
    infer_schema_length: Option<u32>,
    env: Env,
) -> napi::Result<JsDataFrame> {
    let schema = match schema {
        Some(s) => s.0,
        None => {
            let infer_schema_length = infer_schema_length.unwrap_or(100) as usize;
            let pairs = obj_to_pairs(&rows, infer_schema_length);
            infer_schema(pairs, infer_schema_length)
        }
    };
    let len = rows.len();
    let it: Vec<Row> = (0..len)
        .into_iter()
        .map(|idx| {
            let obj = rows
                .get::<Object>(idx as u32)
                .unwrap_or(None)
                .unwrap_or_else(|| env.create_object().unwrap());
            Row(schema
                .iter_fields()
                .map(|fld| {
                    let dtype = fld.data_type().clone();
                    let key = fld.name();
                    if let Ok(unknown) = obj.get(key) {
                        let av = match unknown {
                            Some(unknown) => unsafe {
                                coerce_js_anyvalue(unknown, dtype).unwrap_or(AnyValue::Null)
                            },
                            None => AnyValue::Null,
                        };
                        av
                    } else {
                        AnyValue::Null
                    }
                })
                .collect())
        })
        .collect();
    let df = DataFrame::from_rows_and_schema(&it, &schema).map_err(JsPolarsErr::from)?;
    Ok(df.into())
}

#[napi]
impl JsDataFrame {
    #[napi(catch_unwind)]
    pub fn to_js(&self, env: Env) -> napi::Result<napi::JsUnknown> {
        env.to_js_value(&self.df)
    }

    #[napi(catch_unwind)]
    pub fn serialize(&self, format: String) -> napi::Result<Buffer> {
        let buf = match format.as_ref() {
            "bincode" => bincode::serialize(&self.df)
                .map_err(|err| napi::Error::from_reason(format!("{:?}", err)))?,
            "json" => serde_json::to_vec(&self.df)
                .map_err(|err| napi::Error::from_reason(format!("{:?}", err)))?,
            _ => {
                return Err(napi::Error::from_reason(
                    "unexpected format. \n supported options are 'json', 'bincode'".to_owned(),
                ))
            }
        };
        Ok(Buffer::from(buf))
    }

    #[napi(factory, catch_unwind)]
    pub fn deserialize(buf: Buffer, format: String) -> napi::Result<JsDataFrame> {
        let df: DataFrame = match format.as_ref() {
            "bincode" => bincode::deserialize(&buf)
                .map_err(|err| napi::Error::from_reason(format!("{:?}", err)))?,
            "json" => serde_json::from_slice(&buf)
                .map_err(|err| napi::Error::from_reason(format!("{:?}", err)))?,
            _ => {
                return Err(napi::Error::from_reason(
                    "unexpected format. \n supported options are 'json', 'bincode'".to_owned(),
                ))
            }
        };
        Ok(df.into())
    }
    #[napi(constructor)]
    pub fn from_columns(columns: Array) -> napi::Result<JsDataFrame> {
        let len = columns.len();
        let cols: Vec<Series> = (0..len)
            .map(|idx| {
                let item: &JsSeries = columns.get(idx).unwrap().unwrap();
                item.series.clone()
            })
            .collect();

        let df = DataFrame::new(cols).map_err(JsPolarsErr::from)?;
        Ok(JsDataFrame::new(df))
    }

    #[napi(catch_unwind)]
    pub fn estimated_size(&self) -> u32 {
        self.df.estimated_size() as u32
    }

    #[napi(catch_unwind)]
    pub fn to_string(&self) -> String {
        format!("{:?}", self.df)
    }

    #[napi(catch_unwind)]
    pub fn add(&self, s: &JsSeries) -> napi::Result<JsDataFrame> {
        let df = (&self.df + &s.series).map_err(JsPolarsErr::from)?;
        Ok(df.into())
    }

    #[napi(catch_unwind)]
    pub fn sub(&self, s: &JsSeries) -> napi::Result<JsDataFrame> {
        let df = (&self.df - &s.series).map_err(JsPolarsErr::from)?;
        Ok(df.into())
    }

    #[napi(catch_unwind)]
    pub fn div(&self, s: &JsSeries) -> napi::Result<JsDataFrame> {
        let df = (&self.df / &s.series).map_err(JsPolarsErr::from)?;
        Ok(df.into())
    }

    #[napi(catch_unwind)]
    pub fn mul(&self, s: &JsSeries) -> napi::Result<JsDataFrame> {
        let df = (&self.df * &s.series).map_err(JsPolarsErr::from)?;
        Ok(df.into())
    }

    #[napi(catch_unwind)]
    pub fn rem(&self, s: &JsSeries) -> napi::Result<JsDataFrame> {
        let df = (&self.df % &s.series).map_err(JsPolarsErr::from)?;
        Ok(df.into())
    }

    #[napi(catch_unwind)]
    pub fn add_df(&self, s: &JsDataFrame) -> napi::Result<JsDataFrame> {
        let df = (&self.df + &s.df).map_err(JsPolarsErr::from)?;
        Ok(df.into())
    }

    #[napi(catch_unwind)]
    pub fn sub_df(&self, s: &JsDataFrame) -> napi::Result<JsDataFrame> {
        let df = (&self.df - &s.df).map_err(JsPolarsErr::from)?;
        Ok(df.into())
    }

    #[napi(catch_unwind)]
    pub fn div_df(&self, s: &JsDataFrame) -> napi::Result<JsDataFrame> {
        let df = (&self.df / &s.df).map_err(JsPolarsErr::from)?;
        Ok(df.into())
    }

    #[napi(catch_unwind)]
    pub fn mul_df(&self, s: &JsDataFrame) -> napi::Result<JsDataFrame> {
        let df = (&self.df * &s.df).map_err(JsPolarsErr::from)?;
        Ok(df.into())
    }

    #[napi(catch_unwind)]
    pub fn rem_df(&self, s: &JsDataFrame) -> napi::Result<JsDataFrame> {
        let df = (&self.df % &s.df).map_err(JsPolarsErr::from)?;
        Ok(df.into())
    }

    #[napi(catch_unwind)]
    pub fn rechunk(&mut self) -> JsDataFrame {
        self.df.agg_chunks().into()
    }
    #[napi(catch_unwind)]
    pub fn fill_null(&self, strategy: Wrap<FillNullStrategy>) -> napi::Result<JsDataFrame> {
        let df = self.df.fill_null(strategy.0).map_err(JsPolarsErr::from)?;
        Ok(JsDataFrame::new(df))
    }
    #[napi(catch_unwind)]
    pub fn join(
        &self,
        other: &JsDataFrame,
        left_on: Vec<&str>,
        right_on: Vec<&str>,
        how: String,
        suffix: String,
    ) -> napi::Result<JsDataFrame> {
        let how = match how.as_ref() {
            "left" => JoinType::Left,
            "inner" => JoinType::Inner,
            "outer" => JoinType::Outer,
            "semi" => JoinType::Semi,
            "anti" => JoinType::Anti,
            "asof" => JoinType::AsOf(AsOfOptions {
                strategy: AsofStrategy::Backward,
                left_by: None,
                right_by: None,
                tolerance: None,
                tolerance_str: None,
            }),
            "cross" => JoinType::Cross,
            _ => panic!("not supported"),
        };

        let df = self
            .df
            .join(&other.df, left_on, right_on, how, Some(suffix))
            .map_err(JsPolarsErr::from)?;
        Ok(JsDataFrame::new(df))
    }

    #[napi(catch_unwind)]
    pub fn get_columns(&self) -> Vec<JsSeries> {
        let cols = self.df.get_columns().clone();
        to_jsseries_collection(cols.to_vec())
    }

    /// Get column names
    #[napi(getter, catch_unwind)]
    pub fn columns(&self) -> Vec<&str> {
        self.df.get_column_names()
    }

    #[napi(setter, js_name = "columns", catch_unwind)]
    pub fn set_columns(&mut self, names: Vec<&str>) -> napi::Result<()> {
        self.df
            .set_column_names(&names)
            .map_err(JsPolarsErr::from)?;
        Ok(())
    }

    #[napi(catch_unwind)]
    pub fn with_column(&mut self, s: &JsSeries) -> napi::Result<JsDataFrame> {
        let mut df = self.df.clone();
        df.with_column(s.series.clone())
            .map_err(JsPolarsErr::from)?;
        Ok(df.into())
    }

    /// Get datatypes
    #[napi(catch_unwind)]
    pub fn dtypes(&self) -> Vec<Wrap<DataType>> {
        self.df.iter().map(|s| Wrap(s.dtype().clone())).collect()
    }
    #[napi(catch_unwind)]
    pub fn n_chunks(&self) -> napi::Result<u32> {
        let n = self.df.n_chunks();
        Ok(n as u32)
    }

    #[napi(getter, catch_unwind)]
    pub fn shape(&self) -> Shape {
        self.df.shape().into()
    }
    #[napi(getter, catch_unwind)]
    pub fn height(&self) -> i64 {
        self.df.height() as i64
    }
    #[napi(getter, catch_unwind)]
    pub fn width(&self) -> i64 {
        self.df.width() as i64
    }
    #[napi(getter, catch_unwind)]
    pub fn schema(&self) -> Wrap<Schema> {
        self.df.schema().into()
    }
    #[napi(catch_unwind)]
    pub fn hstack_mut(&mut self, columns: Array) -> napi::Result<()> {
        let columns = to_series_collection(columns);
        self.df.hstack_mut(&columns).map_err(JsPolarsErr::from)?;
        Ok(())
    }
    #[napi(catch_unwind)]
    pub fn hstack(&self, columns: Array) -> napi::Result<JsDataFrame> {
        let columns = to_series_collection(columns);
        let df = self.df.hstack(&columns).map_err(JsPolarsErr::from)?;
        Ok(df.into())
    }
    #[napi(catch_unwind)]
    pub fn extend(&mut self, df: &JsDataFrame) -> napi::Result<()> {
        self.df.extend(&df.df).map_err(JsPolarsErr::from)?;
        Ok(())
    }
    #[napi(catch_unwind)]
    pub fn vstack_mut(&mut self, df: &JsDataFrame) -> napi::Result<()> {
        self.df.vstack_mut(&df.df).map_err(JsPolarsErr::from)?;
        Ok(())
    }
    #[napi(catch_unwind)]
    pub fn vstack(&mut self, df: &JsDataFrame) -> napi::Result<JsDataFrame> {
        let df = self.df.vstack(&df.df).map_err(JsPolarsErr::from)?;
        Ok(df.into())
    }
    #[napi(catch_unwind)]
    pub fn drop_in_place(&mut self, name: String) -> napi::Result<JsSeries> {
        let s = self.df.drop_in_place(&name).map_err(JsPolarsErr::from)?;
        Ok(JsSeries { series: s })
    }
    #[napi(catch_unwind)]
    pub fn drop_nulls(&self, subset: Option<Vec<String>>) -> napi::Result<JsDataFrame> {
        let df = self
            .df
            .drop_nulls(subset.as_ref().map(|s| s.as_ref()))
            .map_err(JsPolarsErr::from)?;
        Ok(df.into())
    }

    #[napi(catch_unwind)]
    pub fn drop(&self, name: String) -> napi::Result<JsDataFrame> {
        let df = self.df.drop(&name).map_err(JsPolarsErr::from)?;
        Ok(JsDataFrame::new(df))
    }
    #[napi(catch_unwind)]
    pub fn select_at_idx(&self, idx: i64) -> Option<JsSeries> {
        self.df
            .select_at_idx(idx as usize)
            .map(|s| JsSeries::new(s.clone()))
    }

    #[napi(catch_unwind)]
    pub fn find_idx_by_name(&self, name: String) -> Option<i64> {
        self.df.find_idx_by_name(&name).map(|i| i as i64)
    }
    #[napi(catch_unwind)]
    pub fn column(&self, name: String) -> napi::Result<JsSeries> {
        let series = self
            .df
            .column(&name)
            .map(|s| JsSeries::new(s.clone()))
            .map_err(JsPolarsErr::from)?;
        Ok(series)
    }
    #[napi(catch_unwind)]
    pub fn select(&self, selection: Vec<&str>) -> napi::Result<JsDataFrame> {
        let df = self.df.select(&selection).map_err(JsPolarsErr::from)?;
        Ok(JsDataFrame::new(df))
    }
    #[napi(catch_unwind)]
    pub fn filter(&self, mask: &JsSeries) -> napi::Result<JsDataFrame> {
        let filter_series = &mask.series;
        if let Ok(ca) = filter_series.bool() {
            let df = self.df.filter(ca).map_err(JsPolarsErr::from)?;
            Ok(JsDataFrame::new(df))
        } else {
            Err(napi::Error::from_reason(
                "Expected a boolean mask".to_owned(),
            ))
        }
    }
    #[napi(catch_unwind)]
    pub fn take(&self, indices: Vec<u32>) -> napi::Result<JsDataFrame> {
        let indices = UInt32Chunked::from_vec("", indices);
        let df = self.df.take(&indices).map_err(JsPolarsErr::from)?;
        Ok(JsDataFrame::new(df))
    }
    #[napi(catch_unwind)]
    pub fn take_with_series(&self, indices: &JsSeries) -> napi::Result<JsDataFrame> {
        let idx = indices.series.u32().map_err(JsPolarsErr::from)?;
        let df = self.df.take(idx).map_err(JsPolarsErr::from)?;
        Ok(JsDataFrame::new(df))
    }
    #[napi(catch_unwind)]
    pub fn sort(
        &self,
        by_column: String,
        reverse: bool,
        nulls_last: bool,
        multithreaded: bool
    ) -> napi::Result<JsDataFrame> {
        let df = self
            .df
            .sort_with_options(
                &by_column,
                SortOptions {
                    descending: reverse,
                    nulls_last,
                    multithreaded
                },
            )
            .map_err(JsPolarsErr::from)?;
        Ok(JsDataFrame::new(df))
    }
    #[napi(catch_unwind)]
    pub fn sort_in_place(&mut self, by_column: String, reverse: bool) -> napi::Result<()> {
        self.df
            .sort_in_place([&by_column], reverse)
            .map_err(JsPolarsErr::from)?;
        Ok(())
    }
    #[napi(catch_unwind)]
    pub fn replace(&mut self, column: String, new_col: &JsSeries) -> napi::Result<()> {
        self.df
            .replace(&column, new_col.series.clone())
            .map_err(JsPolarsErr::from)?;
        Ok(())
    }

    #[napi(catch_unwind)]
    pub fn rename(&mut self, column: String, new_col: String) -> napi::Result<()> {
        self.df
            .rename(&column, &new_col)
            .map_err(JsPolarsErr::from)?;
        Ok(())
    }

    #[napi(catch_unwind)]
    pub fn replace_at_idx(&mut self, index: f64, new_col: &JsSeries) -> napi::Result<()> {
        self.df
            .replace_at_idx(index as usize, new_col.series.clone())
            .map_err(JsPolarsErr::from)?;
        Ok(())
    }

    #[napi(catch_unwind)]
    pub fn insert_at_idx(&mut self, index: f64, new_col: &JsSeries) -> napi::Result<()> {
        self.df
            .insert_at_idx(index as usize, new_col.series.clone())
            .map_err(JsPolarsErr::from)?;
        Ok(())
    }

    #[napi(catch_unwind)]
    pub fn slice(&self, offset: i64, length: i64) -> JsDataFrame {
        let df = self.df.slice(offset as i64, length as usize);
        df.into()
    }

    #[napi(catch_unwind)]
    pub fn head(&self, length: Option<i64>) -> JsDataFrame {
        let length = length.map(|l| l as usize);
        let df = self.df.head(length);
        JsDataFrame::new(df)
    }
    #[napi(catch_unwind)]
    pub fn tail(&self, length: Option<i64>) -> JsDataFrame {
        let length = length.map(|l| l as usize);
        let df = self.df.tail(length);
        JsDataFrame::new(df)
    }
    #[napi(catch_unwind)]
    pub fn is_unique(&self) -> napi::Result<JsSeries> {
        let mask = self.df.is_unique().map_err(JsPolarsErr::from)?;
        Ok(mask.into_series().into())
    }
    #[napi(catch_unwind)]
    pub fn is_duplicated(&self) -> napi::Result<JsSeries> {
        let mask = self.df.is_duplicated().map_err(JsPolarsErr::from)?;
        Ok(mask.into_series().into())
    }
    #[napi(catch_unwind)]
    pub fn frame_equal(&self, other: &JsDataFrame, null_equal: bool) -> bool {
        if null_equal {
            self.df.frame_equal_missing(&other.df)
        } else {
            self.df.frame_equal(&other.df)
        }
    }
    #[napi(catch_unwind)]
    pub fn with_row_count(&self, name: String, offset: Option<u32>) -> napi::Result<JsDataFrame> {
        let df = self
            .df
            .with_row_count(&name, offset)
            .map_err(JsPolarsErr::from)?;
        Ok(df.into())
    }
    #[napi(catch_unwind)]
    pub fn groupby(
        &self,
        by: Vec<&str>,
        select: Option<Vec<String>>,
        agg: String,
    ) -> napi::Result<JsDataFrame> {
        let gb = self.df.groupby(&by).map_err(JsPolarsErr::from)?;
        let selection = match select.as_ref() {
            Some(s) => gb.select(s),
            None => gb,
        };
        finish_groupby(selection, &agg)
    }

    #[napi(catch_unwind)]
    pub fn pivot_expr(
        &self,
        values: Vec<String>,
        index: Vec<String>,
        columns: Vec<String>,
        aggregate_expr: Option<Wrap<polars::prelude::Expr>>,
        maintain_order: bool,
        sort_columns: bool,
        separator: Option<&str>,
    ) -> napi::Result<JsDataFrame> {
        let fun = match maintain_order {
            true => polars::prelude::pivot::pivot_stable,
            false => polars::prelude::pivot::pivot,
        };
        fun(
            &self.df,
            values,
            index,
            columns,
            sort_columns,
            aggregate_expr.map(|e| e.0 as Expr),
            separator,
        )
        .map(|df| df.into())
        .map_err(|e| napi::Error::from_reason(format!("Could not pivot: {}", e)))
    }
    #[napi(catch_unwind)]
    pub fn clone(&self) -> JsDataFrame {
        JsDataFrame::new(self.df.clone())
    }
    #[napi(catch_unwind)]
    pub fn melt(
        &self,
        id_vars: Vec<String>,
        value_vars: Vec<String>,
        value_name: Option<String>,
        variable_name: Option<String>,
        streamable: bool
    ) -> napi::Result<JsDataFrame> {
        let args = MeltArgs {
            id_vars: strings_to_smartstrings(id_vars),
            value_vars: strings_to_smartstrings(value_vars),
            value_name: value_name.map(|s| s.into()),
            variable_name: variable_name.map(|s| s.into()),
            streamable,
        };

        let df = self.df.melt2(args).map_err(JsPolarsErr::from)?;
        Ok(JsDataFrame::new(df))
    }

    #[napi(catch_unwind)]
    pub fn partition_by(
        &self,
        groups: Vec<String>,
        stable: bool,
    ) -> napi::Result<Vec<JsDataFrame>> {
        let out = if stable {
            self.df.partition_by_stable(groups)
        } else {
            self.df.partition_by(groups)
        }
        .map_err(JsPolarsErr::from)?;
        // Safety:
        // Repr mem layout
        Ok(unsafe { std::mem::transmute::<Vec<DataFrame>, Vec<JsDataFrame>>(out) })
    }

    #[napi(catch_unwind)]
    pub fn shift(&self, periods: i64) -> JsDataFrame {
        self.df.shift(periods).into()
    }
    #[napi(catch_unwind)]
    pub fn unique(
        &self,
        maintain_order: bool,
        subset: Option<Vec<String>>,
        keep: Wrap<UniqueKeepStrategy>,
        slice: Option<Wrap<(i64, usize)>>
    ) -> napi::Result<JsDataFrame> {
        let subset = subset.as_ref().map(|v| v.as_ref());
        let df = self.df.unique_impl(maintain_order, subset, keep.0, slice.map(|s| s.0 as (i64, usize)))
            .map_err(JsPolarsErr::from)?;
        Ok(df.into())
    }

    #[napi(catch_unwind)]
    pub fn lazy(&self) -> crate::lazy::dataframe::JsLazyFrame {
        self.df.clone().lazy().into()
    }

    #[napi(catch_unwind)]
    pub fn max(&self) -> JsDataFrame {
        self.df.max().into()
    }
    #[napi(catch_unwind)]
    pub fn min(&self) -> JsDataFrame {
        self.df.min().into()
    }
    #[napi(catch_unwind)]
    pub fn sum(&self) -> JsDataFrame {
        self.df.sum().into()
    }
    #[napi(catch_unwind)]
    pub fn mean(&self) -> JsDataFrame {
        self.df.mean().into()
    }
    #[napi(catch_unwind)]
    pub fn std(&self, ddof: Option<u8>) -> JsDataFrame {
        let ddof = ddof.unwrap_or(1);
        self.df.std(ddof).into()
    }
    #[napi(catch_unwind)]
    pub fn var(&self, ddof: Option<u8>) -> JsDataFrame {
        let ddof = ddof.unwrap_or(1);
        self.df.var(ddof).into()
    }
    #[napi(catch_unwind)]
    pub fn median(&self) -> JsDataFrame {
        self.df.median().into()
    }

    #[napi(catch_unwind)]
    pub fn hmean(&self, null_strategy: Wrap<NullStrategy>) -> napi::Result<Option<JsSeries>> {
        let s = self.df.hmean(null_strategy.0).map_err(JsPolarsErr::from)?;
        Ok(s.map(|s| s.into()))
    }
    #[napi(catch_unwind)]
    pub fn hmax(&self) -> napi::Result<Option<JsSeries>> {
        let s = self.df.hmax().map_err(JsPolarsErr::from)?;
        Ok(s.map(|s| s.into()))
    }

    #[napi(catch_unwind)]
    pub fn hmin(&self) -> napi::Result<Option<JsSeries>> {
        let s = self.df.hmin().map_err(JsPolarsErr::from)?;
        Ok(s.map(|s| s.into()))
    }

    #[napi(catch_unwind)]
    pub fn hsum(&self, null_strategy: Wrap<NullStrategy>) -> napi::Result<Option<JsSeries>> {
        let s = self.df.hsum(null_strategy.0).map_err(JsPolarsErr::from)?;
        Ok(s.map(|s| s.into()))
    }
    #[napi(catch_unwind)]
    pub fn quantile(
        &self,
        quantile: f64,
        interpolation: Wrap<QuantileInterpolOptions>,
    ) -> napi::Result<JsDataFrame> {
        let df = self
            .df
            .quantile(quantile, interpolation.0)
            .map_err(JsPolarsErr::from)?;
        Ok(df.into())
    }

<<<<<<< HEAD
    #[napi]
    pub fn to_dummies(&self, separator: Option<&str>) -> napi::Result<JsDataFrame> {
        let df = self.df.to_dummies(separator).map_err(JsPolarsErr::from)?;
=======
    #[napi(catch_unwind)]
    pub fn to_dummies(&self) -> napi::Result<JsDataFrame> {
        let df = self.df.to_dummies().map_err(JsPolarsErr::from)?;
>>>>>>> 7e0ad146
        Ok(df.into())
    }

    #[napi(catch_unwind)]
    pub fn null_count(&self) -> JsDataFrame {
        let df = self.df.null_count();
        df.into()
    }
    #[napi(catch_unwind)]
    pub fn shrink_to_fit(&mut self) {
        self.df.shrink_to_fit();
    }
    #[napi(catch_unwind)]
    pub fn hash_rows(
        &mut self,
        k0: Wrap<u64>,
        k1: Wrap<u64>,
        k2: Wrap<u64>,
        k3: Wrap<u64>,
    ) -> napi::Result<JsSeries> {
        let hb = polars::export::ahash::RandomState::with_seeds(k0.0, k1.0, k2.0, k3.0);
        let hash = self.df.hash_rows(Some(hb)).map_err(JsPolarsErr::from)?;
        Ok(hash.into_series().into())
    }

    #[napi(catch_unwind)]
    pub fn transpose(&self, include_header: bool, names: String) -> napi::Result<JsDataFrame> {
        let mut df = self.df.transpose().map_err(JsPolarsErr::from)?;
        if include_header {
            let s = Utf8Chunked::from_iter_values(
                &names,
                self.df.get_columns().iter().map(|s| s.name()),
            )
            .into_series();
            df.insert_at_idx(0, s).unwrap();
        }
        Ok(df.into())
    }

    #[napi(catch_unwind)]
    pub fn sample_n(
        &self,
        n: i64,
        with_replacement: bool,
        shuffle: bool,
        seed: Option<i64>,
    ) -> napi::Result<JsDataFrame> {
        let df = self
            .df
            .sample_n(
                n as usize,
                with_replacement,
                shuffle,
                seed.map(|s| s as u64),
            )
            .map_err(JsPolarsErr::from)?;
        Ok(df.into())
    }

    #[napi(catch_unwind)]
    pub fn sample_frac(
        &self,
        frac: f64,
        with_replacement: bool,
        shuffle: bool,
        seed: Option<i64>,
    ) -> napi::Result<JsDataFrame> {
        let df = self
            .df
            .sample_frac(frac, with_replacement, shuffle, seed.map(|s| s as u64))
            .map_err(JsPolarsErr::from)?;
        Ok(df.into())
    }

    #[napi(catch_unwind)]
    pub fn upsample(
        &self,
        by: Vec<String>,
        index_column: String,
        every: String,
        offset: String,
        stable: bool,
    ) -> napi::Result<JsDataFrame> {
        let out = if stable {
            self.df.upsample_stable(
                by,
                &index_column,
                Duration::parse(&every),
                Duration::parse(&offset),
            )
        } else {
            self.df.upsample(
                by,
                &index_column,
                Duration::parse(&every),
                Duration::parse(&offset),
            )
        };
        let out = out.map_err(JsPolarsErr::from)?;
        Ok(out.into())
    }
    #[napi(catch_unwind)]
    pub fn to_struct(&self, name: String) -> JsSeries {
        let s = self.df.clone().into_struct(&name);
        s.into_series().into()
    }
    #[napi(catch_unwind)]
    pub fn unnest(&self, names: Vec<String>) -> napi::Result<JsDataFrame> {
        let df = self.df.unnest(names).map_err(JsPolarsErr::from)?;
        Ok(df.into())
    }
    #[napi(catch_unwind)]
    pub fn to_row(&self, idx: f64, env: Env) -> napi::Result<Array> {
        let idx = idx as i64;

        let idx = if idx < 0 {
            (self.df.height() as i64 + idx) as usize
        } else {
            idx as usize
        };

        let width = self.df.width();
        let mut row = env.create_array(width as u32)?;

        for (i, col) in self.df.get_columns().iter().enumerate() {
            let val = col.get(idx);
            row.set(i as u32, Wrap(val.unwrap()))?;
        }
        Ok(row)
    }

    #[napi(catch_unwind)]
    pub fn to_rows(&self, env: Env) -> napi::Result<Array> {
        let (height, width) = self.df.shape();

        let mut rows = env.create_array(height as u32)?;
        for idx in 0..height {
            let mut row = env.create_array(width as u32)?;
            for (i, col) in self.df.get_columns().iter().enumerate() {
                let val = col.get(idx);
                row.set(i as u32, Wrap(val.unwrap()))?;
            }
            rows.set(idx as u32, row)?;
        }
        Ok(rows)
    }
<<<<<<< HEAD
    // #[napi]
    // pub fn to_rows_cb(&self, callback: napi::JsFunction, env: Env) -> napi::Result<()> {
    //     panic!("not implemented");
=======
    #[napi(catch_unwind)]
    pub fn to_rows_cb(&self, callback: napi::JsFunction, env: Env) -> napi::Result<()> {
        panic!("not implemented");
>>>>>>> 7e0ad146
        // use napi::threadsafe_function::*;
        // use polars_core::utils::rayon::prelude::*;
        // let (height, _) = self.df.shape();
        // let tsfn: ThreadsafeFunction<
        //     Either<Vec<JsAnyValue>, napi::JsNull>,
        //     ErrorStrategy::CalleeHandled,
        // > = callback.create_threadsafe_function(
        //     0,
        //     |ctx: ThreadSafeCallContext<Either<Vec<JsAnyValue>, napi::JsNull>>| Ok(vec![ctx.value]),
        // )?;

        // polars_core::POOL.install(|| {
        //     (0..height).into_par_iter().for_each(|idx| {
        //         let tsfn = tsfn.clone();
        //         let values = self
        //             .df
        //             .get_columns()
        //             .iter()
        //             .map(|s| {
        //                 let av: JsAnyValue = s.get(idx).into();
        //                 av
        //             })
        //             .collect::<Vec<_>>();

        //         tsfn.call(
        //             Ok(Either::A(values)),
        //             ThreadsafeFunctionCallMode::NonBlocking,
        //         );
        //     });
        // });
        // tsfn.call(
        //     Ok(Either::B(env.get_null().unwrap())),
        //     ThreadsafeFunctionCallMode::NonBlocking,
        // );

        // Ok(())
<<<<<<< HEAD
    // }
    #[napi]
=======
    }
    #[napi(catch_unwind)]
>>>>>>> 7e0ad146
    pub fn to_row_obj(&self, idx: Either<i64, f64>, env: Env) -> napi::Result<Object> {
        let idx = match idx {
            Either::A(a) => a,
            Either::B(b) => b as i64,
        };

        let idx = if idx < 0 {
            (self.df.height() as i64 + idx) as usize
        } else {
            idx as usize
        };

        let mut row = env.create_object()?;

        for col in self.df.get_columns() {
            let key = col.name();
            let val = col.get(idx);
            row.set(key, Wrap(val.unwrap()))?;
        }
        Ok(row)
    }
    #[napi(catch_unwind)]
    pub fn to_objects(&self, env: Env) -> napi::Result<Array> {
        let (height, _) = self.df.shape();

        let mut rows = env.create_array(height as u32)?;
        for idx in 0..height {
            let mut row = env.create_object()?;
            for col in self.df.get_columns() {
                let key = col.name();
                let val = col.get(idx);
                row.set(key, Wrap(val.unwrap()))?;
            }
            rows.set(idx as u32, row)?;
        }
        Ok(rows)
    }

<<<<<<< HEAD
    // #[napi]
    // pub fn to_objects_cb(&self, callback: napi::JsFunction, env: Env) -> napi::Result<()> {
    //     panic!("not implemented");
=======
    #[napi(catch_unwind)]
    pub fn to_objects_cb(&self, callback: napi::JsFunction, env: Env) -> napi::Result<()> {
        panic!("not implemented");
>>>>>>> 7e0ad146
        // use napi::threadsafe_function::*;
        // use polars_core::utils::rayon::prelude::*;
        // use std::collections::HashMap;
        // let (height, _) = self.df.shape();
        // let tsfn: ThreadsafeFunction<
        //     Either<HashMap<String, JsAnyValue>, napi::JsNull>,
        //     ErrorStrategy::CalleeHandled,
        // > = callback.create_threadsafe_function(
        //     0,
        //     |ctx: ThreadSafeCallContext<Either<HashMap<String, JsAnyValue>, napi::JsNull>>| {
        //         Ok(vec![ctx.value])
        //     },
        // )?;

        // polars_core::POOL.install(|| {
        //     (0..height).into_par_iter().for_each(|idx| {
        //         let tsfn = tsfn.clone();
        //         let values = self
        //             .df
        //             .get_columns()
        //             .iter()
        //             .map(|s| {
        //                 let key = s.name().to_owned();
        //                 let av: JsAnyValue = s.get(idx).into();
        //                 (key, av)
        //             })
        //             .collect::<HashMap<_, _>>();

        //         tsfn.call(
        //             Ok(Either::A(values)),
        //             ThreadsafeFunctionCallMode::NonBlocking,
        //         );
        //     });
        // });
        // tsfn.call(
        //     Ok(Either::B(env.get_null().unwrap())),
        //     ThreadsafeFunctionCallMode::NonBlocking,
        // );

        // Ok(())
    // }

    #[napi(catch_unwind)]
    pub fn write_csv(
        &mut self,
        path_or_buffer: JsUnknown,
        options: WriteCsvOptions,
        env: Env,
    ) -> napi::Result<()> {
        let has_header = options.has_header.unwrap_or(true);
        let sep = options.sep.unwrap_or(",".to_owned());
        let sep = sep.as_bytes()[0];
        let quote = options.quote.unwrap_or(",".to_owned());
        let quote = quote.as_bytes()[0];

        match path_or_buffer.get_type()? {
            ValueType::String => {
                let path: napi::JsString = unsafe { path_or_buffer.cast() };
                let path = path.into_utf8()?.into_owned()?;

                let f = std::fs::File::create(path).unwrap();
                let f = BufWriter::new(f);
                CsvWriter::new(f)
                    .has_header(has_header)
                    .with_delimiter(sep)
                    .with_quoting_char(quote)
                    .finish(&mut self.df)
                    .map_err(JsPolarsErr::from)?;
            }
            ValueType::Object => {
                let inner: napi::JsObject = unsafe { path_or_buffer.cast() };
                let writeable = JsWriteStream { inner, env: &env };

                CsvWriter::new(writeable)
                    .has_header(has_header)
                    .with_delimiter(sep)
                    .with_quoting_char(quote)
                    .finish(&mut self.df)
                    .map_err(JsPolarsErr::from)?;
            }
            _ => panic!(),
        };
        Ok(())
    }

    #[napi(catch_unwind)]
    pub fn write_parquet(
        &mut self,
        path_or_buffer: JsUnknown,
        compression: Wrap<ParquetCompression>,
        env: Env,
    ) -> napi::Result<()> {
        let compression = compression.0;

        match path_or_buffer.get_type()? {
            ValueType::String => {
                let path: napi::JsString = unsafe { path_or_buffer.cast() };
                let path = path.into_utf8()?.into_owned()?;

                let f = std::fs::File::create(path).unwrap();
                let f = BufWriter::new(f);
                ParquetWriter::new(f)
                    .with_compression(compression)
                    .finish(&mut self.df)
                    .map_err(JsPolarsErr::from)?;
            }
            ValueType::Object => {
                let inner: napi::JsObject = unsafe { path_or_buffer.cast() };
                let writeable = JsWriteStream { inner, env: &env };

                ParquetWriter::new(writeable)
                    .with_compression(compression)
                    .finish(&mut self.df)
                    .map_err(JsPolarsErr::from)?;
            }
            _ => panic!(),
        };
        Ok(())
    }
    #[napi(catch_unwind)]
    pub fn write_ipc(
        &mut self,
        path_or_buffer: JsUnknown,
        compression: Wrap<Option<IpcCompression>>,
        env: Env,
    ) -> napi::Result<()> {
        let compression = compression.0;

        match path_or_buffer.get_type()? {
            ValueType::String => {
                let path: napi::JsString = unsafe { path_or_buffer.cast() };
                let path = path.into_utf8()?.into_owned()?;
                let f = std::fs::File::create(path).unwrap();
                let f = BufWriter::new(f);
                IpcWriter::new(f)
                    .with_compression(compression)
                    .finish(&mut self.df)
                    .map_err(JsPolarsErr::from)?;
            }
            ValueType::Object => {
                let inner: napi::JsObject = unsafe { path_or_buffer.cast() };
                let writeable = JsWriteStream { inner, env: &env };
                IpcWriter::new(writeable)
                    .with_compression(compression)
                    .finish(&mut self.df)
                    .map_err(JsPolarsErr::from)?;
            }
            _ => panic!(),
        };
        Ok(())
    }
    #[napi(catch_unwind)]
    pub fn write_json(
        &mut self,
        path_or_buffer: JsUnknown,
        options: WriteJsonOptions,
        env: Env,
    ) -> napi::Result<()> {
        let json_format = options.format;
        let json_format = match json_format.as_ref() {
            "json" => JsonFormat::Json,
            "lines" => JsonFormat::JsonLines,
            _ => {
                return Err(napi::Error::from_reason(
                    "format must be 'json' or `lines'".to_owned(),
                ))
            }
        };

        match path_or_buffer.get_type()? {
            ValueType::String => {
                let path: napi::JsString = unsafe { path_or_buffer.cast() };
                let path = path.into_utf8()?.into_owned()?;
                let f = std::fs::File::create(path).unwrap();
                let f = BufWriter::new(f);
                JsonWriter::new(f)
                    .with_json_format(json_format)
                    .finish(&mut self.df)
                    .map_err(JsPolarsErr::from)?;
            }
            ValueType::Object => {
                let inner: napi::JsObject = unsafe { path_or_buffer.cast() };
                let writeable = JsWriteStream { inner, env: &env };
                JsonWriter::new(writeable)
                    .with_json_format(json_format)
                    .finish(&mut self.df)
                    .map_err(JsPolarsErr::from)
                    .unwrap()
            }
            _ => panic!(),
        };
        Ok(())
    }
    #[napi(catch_unwind)]
    pub fn write_avro(
        &mut self,
        path_or_buffer: JsUnknown,
        compression: String,
        env: Env,
    ) -> napi::Result<()> {
        use polars::io::avro::{AvroCompression, AvroWriter};
        let compression = match compression.as_ref() {
            "uncompressed" => None,
            "snappy" => Some(AvroCompression::Snappy),
            "deflate" => Some(AvroCompression::Deflate),
            s => return Err(JsPolarsErr::Other(format!("compression {} not supported", s)).into()),
        };

        match path_or_buffer.get_type()? {
            ValueType::String => {
                let path: napi::JsString = unsafe { path_or_buffer.cast() };
                let path = path.into_utf8()?.into_owned()?;
                let f = std::fs::File::create(path).unwrap();
                let f = BufWriter::new(f);
                AvroWriter::new(f)
                    .with_compression(compression)
                    .finish(&mut self.df)
                    .map_err(JsPolarsErr::from)?;
            }
            ValueType::Object => {
                let inner: napi::JsObject = unsafe { path_or_buffer.cast() };
                let writeable = JsWriteStream { inner, env: &env };

                AvroWriter::new(writeable)
                    .with_compression(compression)
                    .finish(&mut self.df)
                    .map_err(JsPolarsErr::from)?;
            }
            _ => panic!(),
        };
        Ok(())
    }
}

#[allow(deprecated)]
fn finish_groupby(gb: GroupBy, agg: &str) -> napi::Result<JsDataFrame> {
    let df = match agg {
        "min" => gb.min(),
        "max" => gb.max(),
        "mean" => gb.mean(),
        "first" => gb.first(),
        "last" => gb.last(),
        "sum" => gb.sum(),
        "count" => gb.count(),
        "n_unique" => gb.n_unique(),
        "median" => gb.median(),
        "agg_list" => gb.agg_list(),
        "groups" => gb.groups(),
        a => Err(PolarsError::ComputeError(
            format!("agg fn {} does not exists", a).into(),
        )),
    };

    let df = df.map_err(JsPolarsErr::from)?;
    Ok(JsDataFrame::new(df))
}

fn coerce_data_type<A: Borrow<DataType>>(datatypes: &[A]) -> DataType {
    use DataType::*;

    let are_all_equal = datatypes.windows(2).all(|w| w[0].borrow() == w[1].borrow());

    if are_all_equal {
        return datatypes[0].borrow().clone();
    }

    let (lhs, rhs) = (datatypes[0].borrow(), datatypes[1].borrow());

    return match (lhs, rhs) {
        (lhs, rhs) if lhs == rhs => lhs.clone(),
        (List(lhs), List(rhs)) => {
            let inner = coerce_data_type(&[lhs.as_ref(), rhs.as_ref()]);
            List(Box::new(inner))
        }
        (scalar, List(list)) => {
            let inner = coerce_data_type(&[scalar, list.as_ref()]);
            List(Box::new(inner))
        }
        (List(list), scalar) => {
            let inner = coerce_data_type(&[scalar, list.as_ref()]);
            List(Box::new(inner))
        }
        (Float64, UInt64) => Float64,
        (UInt64, Float64) => Float64,
        (UInt64, Boolean) => UInt64,
        (Boolean, UInt64) => UInt64,
        (_, _) => Utf8,
    };
}

fn obj_to_pairs(rows: &Array, len: usize) -> impl '_ + Iterator<Item = Vec<(String, DataType)>> {
    let len = std::cmp::min(len, rows.len() as usize);
    (0..len).map(move |idx| {
        let obj = rows.get::<Object>(idx as u32).unwrap().unwrap();

        let keys = Object::keys(&obj).unwrap();
        keys.iter()
            .map(|key| {
                let value = obj.get::<_, napi::JsUnknown>(&key).unwrap_or(None);
                let dtype = match value {
                    Some(val) => {
                        let ty = val.get_type().unwrap();
                        match ty {
                            ValueType::Boolean => DataType::Boolean,
                            ValueType::Number => DataType::Float64,
                            ValueType::String => DataType::Utf8,
                            ValueType::Object => {
                                if val.is_array().unwrap() {
                                    let arr: napi::JsObject = unsafe { val.cast() };
                                    let len = arr.get_array_length().unwrap();
                                    // dont compare too many items, as it could be expensive
                                    let max_take = std::cmp::min(len as usize, 10);
                                    let mut dtypes: Vec<DataType> =
                                        Vec::with_capacity(len as usize);

                                    for idx in 0..max_take {
                                        let item: napi::JsUnknown =
                                            arr.get_element(idx as u32).unwrap();
                                        let ty = item.get_type().unwrap();
                                        let dt: Wrap<DataType> = ty.into();
                                        dtypes.push(dt.0)
                                    }
                                    let dtype = coerce_data_type(&dtypes);

                                    DataType::List(dtype.into())
                                } else if val.is_date().unwrap() {
                                    DataType::Datetime(TimeUnit::Milliseconds, None)
                                } else {
                                    DataType::Struct(vec![])
                                }
                            }
                            ValueType::BigInt => DataType::UInt64,
                            _ => DataType::Null,
                        }
                    }
                    None => DataType::Null,
                };
                (key.to_owned(), dtype)
            })
            .collect()
    })
}

unsafe fn coerce_js_anyvalue<'a>(val: JsUnknown, dtype: DataType) -> JsResult<AnyValue<'a>> {
    use DataType::*;
    let vtype = val.get_type().unwrap();
    match (vtype, dtype) {
        (ValueType::Null | ValueType::Undefined | ValueType::Unknown, _) => Ok(AnyValue::Null),
        (ValueType::String, Utf8) => AnyValue::from_js(val),
        (_, Utf8) => {
            let s = val.coerce_to_string()?.into_unknown();
            AnyValue::from_js(s)
        }
        (ValueType::Boolean, Boolean) => bool::from_js(val).map(AnyValue::Boolean),
        (_, Boolean) => val.coerce_to_bool().map(|b| {
            let b: bool = b.try_into().unwrap();
            AnyValue::Boolean(b)
        }),
        (ValueType::BigInt | ValueType::Number, UInt64) => u64::from_js(val).map(AnyValue::UInt64),
        (_, UInt64) => val.coerce_to_number().map(|js_num| {
            let n = js_num.get_int64().unwrap();
            AnyValue::UInt64(n as u64)
        }),
        (ValueType::BigInt | ValueType::Number, Int64) => i64::from_js(val).map(AnyValue::Int64),
        (_, Int64) => val.coerce_to_number().map(|js_num| {
            let n = js_num.get_int64().unwrap();
            AnyValue::Int64(n)
        }),
        (ValueType::Number, Float64) => f64::from_js(val).map(AnyValue::Float64),
        (_, Float64) => val.coerce_to_number().map(|js_num| {
            let n = js_num.get_double().unwrap();
            AnyValue::Float64(n)
        }),
        (ValueType::Number, Float32) => f32::from_js(val).map(AnyValue::Float32),
        (_, Float32) => val.coerce_to_number().map(|js_num| {
            let n = js_num.get_double().unwrap();
            AnyValue::Float32(n as f32)
        }),
        (ValueType::Number, Int32) => i32::from_js(val).map(AnyValue::Int32),
        (_, Int32) => val.coerce_to_number().map(|js_num| {
            let n = js_num.get_int32().unwrap();
            AnyValue::Int32(n)
        }),
        (ValueType::Number, UInt32) => u32::from_js(val).map(AnyValue::UInt32),
        (_, UInt32) => val.coerce_to_number().map(|js_num| {
            let n = js_num.get_uint32().unwrap();
            AnyValue::UInt32(n)
        }),
        (ValueType::Number, Int16) => i16::from_js(val).map(AnyValue::Int16),
        (_, Int16) => val.coerce_to_number().map(|js_num| {
            let n = js_num.get_int32().unwrap();
            AnyValue::Int16(n as i16)
        }),
        (ValueType::Number, UInt16) => u16::from_js(val).map(AnyValue::UInt16),
        (_, UInt16) => val.coerce_to_number().map(|js_num| {
            let n = js_num.get_uint32().unwrap();
            AnyValue::UInt16(n as u16)
        }),
        (ValueType::Number, Int8) => i8::from_js(val).map(AnyValue::Int8),
        (_, Int8) => val.coerce_to_number().map(|js_num| {
            let n = js_num.get_int32().unwrap();
            AnyValue::Int8(n as i8)
        }),
        (ValueType::Number, UInt8) => u8::from_js(val).map(AnyValue::UInt8),
        (_, UInt8) => val.coerce_to_number().map(|js_num| {
            let n = js_num.get_uint32().unwrap();
            AnyValue::UInt8(n as u8)
        }),
        (ValueType::Number, Date) => i32::from_js(val).map(AnyValue::Date),
        (_, Date) => val.coerce_to_number().map(|js_num| {
            let n = js_num.get_int32().unwrap();
            AnyValue::Date(n)
        }),
        (ValueType::BigInt | ValueType::Number, Datetime(_, _)) => {
            i64::from_js(val).map(|d| AnyValue::Datetime(d, TimeUnit::Milliseconds, &None))
        }
        (ValueType::Object, DataType::Datetime(_, _)) => {
            if val.is_date()? {
                let d: napi::JsDate = val.cast();
                let d = d.value_of()?;
                Ok(AnyValue::Datetime(d as i64, TimeUnit::Milliseconds, &None))
            } else {
                Ok(AnyValue::Null)
            }
        }
        (ValueType::Object, DataType::List(_)) => {
            let s = val.to_series();
            Ok(AnyValue::List(s))
        }
        _ => Ok(AnyValue::Null),
    }
}<|MERGE_RESOLUTION|>--- conflicted
+++ resolved
@@ -9,12 +9,7 @@
 use std::collections::HashMap;
 use std::fs::File;
 use std::io::{BufReader, BufWriter, Cursor};
-<<<<<<< HEAD
-use std::collections::HashMap;
 use std::sync::Arc;
-use smartstring::alias::String as SmartString;
-=======
->>>>>>> 7e0ad146
 
 #[napi]
 #[repr(transparent)]
@@ -1017,16 +1012,9 @@
             .map_err(JsPolarsErr::from)?;
         Ok(df.into())
     }
-
-<<<<<<< HEAD
-    #[napi]
+    #[napi(catch_unwind)]
     pub fn to_dummies(&self, separator: Option<&str>) -> napi::Result<JsDataFrame> {
         let df = self.df.to_dummies(separator).map_err(JsPolarsErr::from)?;
-=======
-    #[napi(catch_unwind)]
-    pub fn to_dummies(&self) -> napi::Result<JsDataFrame> {
-        let df = self.df.to_dummies().map_err(JsPolarsErr::from)?;
->>>>>>> 7e0ad146
         Ok(df.into())
     }
 
@@ -1173,15 +1161,9 @@
         }
         Ok(rows)
     }
-<<<<<<< HEAD
     // #[napi]
     // pub fn to_rows_cb(&self, callback: napi::JsFunction, env: Env) -> napi::Result<()> {
     //     panic!("not implemented");
-=======
-    #[napi(catch_unwind)]
-    pub fn to_rows_cb(&self, callback: napi::JsFunction, env: Env) -> napi::Result<()> {
-        panic!("not implemented");
->>>>>>> 7e0ad146
         // use napi::threadsafe_function::*;
         // use polars_core::utils::rayon::prelude::*;
         // let (height, _) = self.df.shape();
@@ -1218,13 +1200,8 @@
         // );
 
         // Ok(())
-<<<<<<< HEAD
     // }
     #[napi]
-=======
-    }
-    #[napi(catch_unwind)]
->>>>>>> 7e0ad146
     pub fn to_row_obj(&self, idx: Either<i64, f64>, env: Env) -> napi::Result<Object> {
         let idx = match idx {
             Either::A(a) => a,
@@ -1263,15 +1240,9 @@
         Ok(rows)
     }
 
-<<<<<<< HEAD
     // #[napi]
     // pub fn to_objects_cb(&self, callback: napi::JsFunction, env: Env) -> napi::Result<()> {
     //     panic!("not implemented");
-=======
-    #[napi(catch_unwind)]
-    pub fn to_objects_cb(&self, callback: napi::JsFunction, env: Env) -> napi::Result<()> {
-        panic!("not implemented");
->>>>>>> 7e0ad146
         // use napi::threadsafe_function::*;
         // use polars_core::utils::rayon::prelude::*;
         // use std::collections::HashMap;
