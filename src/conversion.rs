use crate::lazy::dsl::JsExpr;
use crate::prelude::*;
use napi::bindgen_prelude::*;
use polars::prelude::NullStrategy;
use polars::prelude::*;
use polars_core::series::ops::NullBehavior;
use polars_io::cloud::CloudOptions;
use polars_io::utils::sync_on_close::SyncOnCloseType;
use polars_io::RowIndex;
use std::collections::HashMap;
use std::num::NonZero;

#[derive(Debug)]
pub struct Wrap<T: ?Sized>(pub T);

impl<T> Clone for Wrap<T>
where
    T: Clone,
{
    fn clone(&self) -> Self {
        Wrap(self.0.clone())
    }
}
impl<T> From<T> for Wrap<T> {
    fn from(t: T) -> Self {
        Wrap(t)
    }
}
impl TypeName for Wrap<StringChunked> {
    fn type_name() -> &'static str {
        "StringChunked"
    }

    fn value_type() -> ValueType {
        ValueType::Object
    }
}
/// Safety.
/// it is up to the consumer to make sure the item is valid
pub(crate) trait ToSeries {
    unsafe fn to_series(&self) -> Series;
}

impl ToSeries for Array<'_> {
    unsafe fn to_series(&self) -> Series {
        let len = self.len();
        let mut v: Vec<AnyValue> = Vec::with_capacity(len as usize);
        for i in 0..len {
            let av: Wrap<AnyValue> = self.get(i).unwrap().unwrap_or(Wrap(AnyValue::Null));
            v.push(av.0);
        }
        Series::new(PlSmallStr::EMPTY, v)
    }
}

impl ToSeries for Unknown<'_> {
    unsafe fn to_series(&self) -> Series {
        let obj = self.cast::<Object>();
        let len = obj.as_ref().unwrap().get_array_length_unchecked().unwrap();
        let mut v: Vec<AnyValue> = Vec::with_capacity(len as usize);
        for i in 0..len {
            let unknown: Unknown = obj.as_ref().unwrap().clone().get_element(i).unwrap();
            let av = AnyValue::from_js(unknown).unwrap();
            v.push(av);
        }
        Series::new(PlSmallStr::EMPTY, v)
    }
}

impl ToNapiValue for Wrap<&Series> {
    unsafe fn to_napi_value(napi_env: sys::napi_env, val: Self) -> napi::Result<sys::napi_value> {
        let s = val.0.rechunk();
        let len = s.len();
        let dtype = s.dtype();
        let env = Env::from_raw(napi_env);

        match dtype {
            DataType::Struct(_) => {
                let ca = s.struct_().map_err(JsPolarsErr::from)?;
                let df: DataFrame = ca.clone().unnest();

                let (height, _) = df.shape();
                let mut rows = env.create_array(height as u32)?;

                for idx in 0..height {
                    let mut row = Object::new(&env)?;
                    for col in df.get_columns() {
                        let key = col.name();
                        let val = col.get(idx);
                        row.set(key, Wrap(val.unwrap()))?;
                    }
                    rows.set(idx as u32, row)?;
                }
                Array::to_napi_value(napi_env, rows)
            }
            _ => {
                let mut arr = env.create_array(len as u32)?;

                for (idx, val) in s.iter().enumerate() {
                    arr.set(idx as u32, Wrap(val))?;
                }
                Array::to_napi_value(napi_env, arr)
            }
        }
    }
}

impl<'a> ToNapiValue for Wrap<AnyValue<'a>> {
    unsafe fn to_napi_value(env: sys::napi_env, val: Self) -> Result<sys::napi_value> {
        match val.0 {
            AnyValue::Null => napi::bindgen_prelude::Null::to_napi_value(env, napi::bindgen_prelude::Null),
            AnyValue::Boolean(b) => bool::to_napi_value(env, b),
            AnyValue::Int8(n) => i32::to_napi_value(env, n as i32),
            AnyValue::Int16(n) => i32::to_napi_value(env, n as i32),
            AnyValue::Int32(n) => i32::to_napi_value(env, n),
            AnyValue::Int64(n) => i64::to_napi_value(env, n),
            AnyValue::Int128(n) => i128::to_napi_value(env, n),
            AnyValue::UInt8(n) => u32::to_napi_value(env, n as u32),
            AnyValue::UInt16(n) => u32::to_napi_value(env, n as u32),
            AnyValue::UInt32(n) => u32::to_napi_value(env, n),
            AnyValue::UInt64(n) => u64::to_napi_value(env, n),
            AnyValue::Float32(n) => f64::to_napi_value(env, n as f64),
            AnyValue::Float64(n) => f64::to_napi_value(env, n),
            AnyValue::String(s) => String::to_napi_value(env, s.to_owned()),
            AnyValue::StringOwned(s) => String::to_napi_value(env, s.to_string()),
            AnyValue::Date(v) => {
                let mut ptr = std::ptr::null_mut();

                // Multiple days to get to Epoch time
                let epoch_time: f64 = (v as f64) * 86400000.0;

                check_status!(
                    napi::sys::napi_create_date(env, epoch_time, &mut ptr),
                    "Failed to convert rust type `AnyValue::Date` into napi value",
                )?;

                Ok(ptr)
            }
            AnyValue::Datetime(v, _, _) => {
                let mut js_value = std::ptr::null_mut();
                napi::sys::napi_create_date(env, v as f64, &mut js_value);

                Ok(js_value)
            }
            AnyValue::Categorical(idx, rev, arr) => {
                let s = if arr.is_null() {
                    rev.get(idx)
                } else {
                    arr.deref_unchecked().value(idx as usize)
                };
                let ptr = String::to_napi_value(env, s.to_string());
                Ok(ptr.unwrap())
            }
            AnyValue::Duration(v, _) => i64::to_napi_value(env, v),
            AnyValue::Time(v) => i64::to_napi_value(env, v),
            AnyValue::List(ser) => Wrap::<&Series>::to_napi_value(env, Wrap(&ser)),
            ref av @ AnyValue::Struct(_, _, flds) => struct_dict(env, av._iter_struct_av(), flds),
            AnyValue::Array(ser, _) => Wrap::<&Series>::to_napi_value(env, Wrap(&ser)),
            AnyValue::Enum(_, _, _) => Err(napi::Error::from_reason("Enum is not a supported, please convert to string or number before collecting to js")),
            AnyValue::Object(_) => Err(napi::Error::from_reason("Object is not a supported, please convert to string or number before collecting to js")),
            AnyValue::ObjectOwned(_) => Err(napi::Error::from_reason("ObjectOwned is not a supported, please convert to string or number before collecting to js")),
            AnyValue::StructOwned(_) => Err(napi::Error::from_reason("StructOwned is not a supported, please convert to string or number before collecting to js")),
            AnyValue::Binary(_) => Err(napi::Error::from_reason("Binary is not a supported, please convert to string or number before collecting to js")),
            AnyValue::BinaryOwned(_) => Err(napi::Error::from_reason("BinaryOwned is not a supported, please convert to string or number before collecting to js")),
            AnyValue::Decimal(_, _) => Err(napi::Error::from_reason("Decimal is not a supported type in javascript, please convert to string or number before collecting to js")),
            AnyValue::CategoricalOwned(_,_,_) => Err(napi::Error::from_reason("CategoricalOwned is not a supported, please convert to string or number before collecting to js")),
            AnyValue::DatetimeOwned(_,_,_) => Err(napi::Error::from_reason("DatetimeOwned is not a supported, please convert to string or number before collecting to js")),
            AnyValue::EnumOwned(_,_,_) => Err(napi::Error::from_reason("EnumOwned is not a supported, please convert to string or number before collecting to js")),
        }
    }
}
impl FromNapiValue for Wrap<StringChunked> {
    unsafe fn from_napi_value(env: sys::napi_env, napi_val: sys::napi_value) -> JsResult<Self> {
        let arr = Array::from_napi_value(env, napi_val)?;
        let len = arr.len() as usize;
        let mut builder = StringChunkedBuilder::new(PlSmallStr::EMPTY, len);
        for i in 0..len {
            match arr.get::<String>(i as u32) {
                Ok(val) => match val {
                    Some(str_val) => builder.append_value(str_val),
                    None => builder.append_null(),
                },
                Err(_) => builder.append_null(),
            }
        }

        Ok(Wrap(builder.finish()))
    }
}
impl FromNapiValue for Wrap<BooleanChunked> {
    unsafe fn from_napi_value(env: sys::napi_env, napi_val: sys::napi_value) -> JsResult<Self> {
        let arr = Array::from_napi_value(env, napi_val)?;
        let len = arr.len() as usize;
        let mut builder = BooleanChunkedBuilder::new(PlSmallStr::EMPTY, len);
        for i in 0..len {
            match arr.get::<bool>(i as u32) {
                Ok(val) => match val {
                    Some(str_val) => builder.append_value(str_val),
                    None => builder.append_null(),
                },
                Err(_) => builder.append_null(),
            }
        }

        Ok(Wrap(builder.finish()))
    }
}

impl FromNapiValue for Wrap<Float32Chunked> {
    unsafe fn from_napi_value(env: sys::napi_env, napi_val: sys::napi_value) -> JsResult<Self> {
        let arr = Array::from_napi_value(env, napi_val)?;
        let len = arr.len() as usize;
        let mut builder = PrimitiveChunkedBuilder::<Float32Type>::new(PlSmallStr::EMPTY, len);
        for i in 0..len {
            match arr.get::<f64>(i as u32) {
                Ok(val) => match val {
                    Some(v) => builder.append_value(v as f32),
                    None => builder.append_null(),
                },
                Err(_) => builder.append_null(),
            }
        }

        Ok(Wrap(builder.finish()))
    }
}
macro_rules! impl_chunked {
    ($type:ty, $native:ty) => {
        impl FromNapiValue for Wrap<ChunkedArray<$type>> {
            unsafe fn from_napi_value(
                env: sys::napi_env,
                napi_val: sys::napi_value,
            ) -> JsResult<Self> {
                let arr = Array::from_napi_value(env, napi_val)?;
                let len = arr.len() as usize;
                let mut builder = PrimitiveChunkedBuilder::<$type>::new(PlSmallStr::EMPTY, len);
                for i in 0..len {
                    match arr.get::<$native>(i as u32) {
                        Ok(val) => match val {
                            Some(v) => builder.append_value(v),
                            None => builder.append_null(),
                        },
                        Err(_) => builder.append_null(),
                    }
                }
                Ok(Wrap(builder.finish()))
            }
        }
    };
}
impl_chunked!(Float64Type, f64);
impl_chunked!(Int32Type, i32);
impl_chunked!(UInt32Type, u32);
impl_chunked!(Int64Type, i64);

impl FromNapiValue for Wrap<ChunkedArray<UInt64Type>> {
    unsafe fn from_napi_value(env: sys::napi_env, napi_val: sys::napi_value) -> JsResult<Self> {
        let arr = Array::from_napi_value(env, napi_val)?;
        let len = arr.len() as usize;
        let mut builder = PrimitiveChunkedBuilder::<UInt64Type>::new(PlSmallStr::EMPTY, len);
        for i in 0..len {
            match arr.get::<BigInt>(i as u32) {
                Ok(val) => match val {
                    Some(v) => {
                        let (_, v, _) = v.get_u64();
                        builder.append_value(v)
                    }
                    None => builder.append_null(),
                },
                Err(_) => builder.append_null(),
            }
        }
        Ok(Wrap(builder.finish()))
    }
}

impl FromNapiValue for Wrap<Expr> {
    unsafe fn from_napi_value(env: sys::napi_env, napi_val: sys::napi_value) -> JsResult<Self> {
        let obj = Object::from_napi_value(env, napi_val)?;
        let expr: &JsExpr = obj
            .get("_expr")?
            .expect(&format!("field {} should exist", "_expr"));
        Ok(Wrap(expr.inner.clone()))
    }
}

impl FromNapiValue for Wrap<JsExpr> {
    unsafe fn from_napi_value(env: sys::napi_env, napi_val: sys::napi_value) -> JsResult<Self> {
        let obj = Object::from_napi_value(env, napi_val)?;
        let expr: &JsExpr = obj
            .get("_expr")?
            .expect(&format!("field {} should exist", "_expr"));
        Ok(Wrap(expr.clone()))
    }
}

impl TypeName for Wrap<QuantileMethod> {
    fn type_name() -> &'static str {
        "QuantileMethod"
    }

    fn value_type() -> ValueType {
        ValueType::Object
    }
}

impl FromNapiValue for Wrap<QuantileMethod> {
    unsafe fn from_napi_value(env: sys::napi_env, napi_val: sys::napi_value) -> JsResult<Self> {
        let interpolation = String::from_napi_value(env, napi_val)?;
        let interpol = match interpolation.as_ref() {
            "nearest" => QuantileMethod::Nearest,
            "lower" => QuantileMethod::Lower,
            "higher" => QuantileMethod::Higher,
            "midpoint" => QuantileMethod::Midpoint,
            "linear" => QuantileMethod::Linear,
            _ => return Err(napi::Error::from_reason("not supported".to_owned())),
        };
        Ok(Wrap(interpol))
    }
}

impl FromNapiValue for Wrap<StartBy> {
    unsafe fn from_napi_value(env: sys::napi_env, napi_val: sys::napi_value) -> JsResult<Self> {
        let start = String::from_napi_value(env, napi_val)?;
        let parsed = match start.as_ref() {
            "window" => StartBy::WindowBound,
            "datapoint" => StartBy::DataPoint,
            "monday" => StartBy::Monday,
            v => {
                return Err(napi::Error::from_reason(format!(
                    "closed must be one of {{'window', 'datapoint', 'monday'}}, got {v}",
                )))
            }
        };
        Ok(Wrap(parsed))
    }
}

impl FromNapiValue for Wrap<Label> {
    unsafe fn from_napi_value(env: sys::napi_env, napi_val: sys::napi_value) -> JsResult<Self> {
        let start = String::from_napi_value(env, napi_val)?;
        let parsed = match start.as_ref() {
            "left" => Label::Left,
            "right" => Label::Right,
            "datapoint" => Label::DataPoint,
            v => {
                return Err(napi::Error::from_reason(format!(
                    "`label` must be one of {{'left', 'right', 'datapoint'}}, got {v}",
                )));
            }
        };
        Ok(Wrap(parsed))
    }
}

impl FromNapiValue for Wrap<ClosedWindow> {
    unsafe fn from_napi_value(env: sys::napi_env, napi_val: sys::napi_value) -> JsResult<Self> {
        let s = String::from_napi_value(env, napi_val)?;
        let cw = match s.as_ref() {
            "none" => ClosedWindow::None,
            "both" => ClosedWindow::Both,
            "left" => ClosedWindow::Left,
            "right" => ClosedWindow::Right,
            _ => {
                return Err(napi::Error::from_reason(
                    "closed should be any of {'none', 'left', 'right', 'both'}".to_owned(),
                ))
            }
        };
        Ok(Wrap(cw))
    }
}

impl FromNapiValue for Wrap<RankMethod> {
    unsafe fn from_napi_value(env: sys::napi_env, napi_val: sys::napi_value) -> JsResult<Self> {
        let method = String::from_napi_value(env, napi_val)?;
        let method = match method.as_ref() {
            "min" => RankMethod::Min,
            "max" => RankMethod::Max,
            "average" => RankMethod::Average,
            "dense" => RankMethod::Dense,
            "ordinal" => RankMethod::Ordinal,
            "random" => RankMethod::Random,
            _ => {
                return Err(napi::Error::from_reason(
                    "use one of {'average', 'min', 'max', 'dense', 'ordinal', 'random'}".to_owned(),
                ))
            }
        };
        Ok(Wrap(method))
    }
}

impl FromNapiValue for Wrap<ParquetCompression> {
    unsafe fn from_napi_value(env: sys::napi_env, napi_val: sys::napi_value) -> JsResult<Self> {
        let compression = String::from_napi_value(env, napi_val)?;
        let compression = match compression.as_ref() {
            "snappy" => ParquetCompression::Snappy,
            "gzip" => ParquetCompression::Gzip(None),
            "lzo" => ParquetCompression::Lzo,
            "brotli" => ParquetCompression::Brotli(None),
            "lz4" => ParquetCompression::Lz4Raw,
            "zstd" => ParquetCompression::Zstd(None),
            _ => ParquetCompression::Uncompressed,
        };
        Ok(Wrap(compression))
    }
}

impl FromNapiValue for Wrap<Option<IpcCompression>> {
    unsafe fn from_napi_value(env: sys::napi_env, napi_val: sys::napi_value) -> JsResult<Self> {
        let compression = String::from_napi_value(env, napi_val)?;
        let compression = match compression.as_ref() {
            "lz4" => Some(IpcCompression::LZ4),
            "zstd" => Some(IpcCompression::ZSTD),
            _ => None,
        };
        Ok(Wrap(compression))
    }
}

impl FromNapiValue for Wrap<UniqueKeepStrategy> {
    unsafe fn from_napi_value(env: sys::napi_env, napi_val: sys::napi_value) -> JsResult<Self> {
        let method = String::from_napi_value(env, napi_val)?;
        let method = match method.as_ref() {
            "first" => UniqueKeepStrategy::First,
            "last" => UniqueKeepStrategy::Last,
            _ => {
                return Err(napi::Error::from_reason(
                    "use one of {'first', 'last'}".to_owned(),
                ))
            }
        };
        Ok(Wrap(method))
    }
}

impl FromNapiValue for Wrap<NullStrategy> {
    unsafe fn from_napi_value(env: sys::napi_env, napi_val: sys::napi_value) -> JsResult<Self> {
        let method = String::from_napi_value(env, napi_val)?;
        let method = match method.as_ref() {
            "ignore" => NullStrategy::Ignore,
            "propagate" => NullStrategy::Propagate,
            _ => {
                return Err(napi::Error::from_reason(
                    "use one of {'ignore', 'propagate'}".to_owned(),
                ))
            }
        };
        Ok(Wrap(method))
    }
}

impl FromNapiValue for Wrap<NullBehavior> {
    unsafe fn from_napi_value(env: sys::napi_env, napi_val: sys::napi_value) -> JsResult<Self> {
        let method = String::from_napi_value(env, napi_val)?;
        let method = match method.as_ref() {
            "drop" => NullBehavior::Drop,
            "ignore" => NullBehavior::Ignore,
            _ => {
                return Err(napi::Error::from_reason(
                    "use one of {'drop', 'ignore'}".to_owned(),
                ))
            }
        };
        Ok(Wrap(method))
    }
}

impl FromNapiValue for Wrap<FillNullStrategy> {
    unsafe fn from_napi_value(env: sys::napi_env, napi_val: sys::napi_value) -> JsResult<Self> {
        let method = String::from_napi_value(env, napi_val)?;
        let method = match method.as_ref() {
            "backward" => FillNullStrategy::Backward(None),
            "forward" => FillNullStrategy::Forward(None),
            "min" => FillNullStrategy::Min,
            "max" => FillNullStrategy::Max,
            "mean" => FillNullStrategy::Mean,
            "zero" => FillNullStrategy::Zero,
            "one" => FillNullStrategy::One,
            _ => {
                return Err(napi::Error::from_reason(
                    "Strategy not supported".to_owned(),
                ))
            }
        };
        Ok(Wrap(method))
    }
}

impl FromNapiValue for Wrap<u8> {
    unsafe fn from_napi_value(env: sys::napi_env, napi_val: sys::napi_value) -> JsResult<Self> {
        let n = u32::from_napi_value(env, napi_val)?;
        Ok(Wrap(n as u8))
    }
}
impl FromNapiValue for Wrap<u16> {
    unsafe fn from_napi_value(env: sys::napi_env, napi_val: sys::napi_value) -> JsResult<Self> {
        let n = u32::from_napi_value(env, napi_val)?;
        Ok(Wrap(n as u16))
    }
}
impl FromNapiValue for Wrap<i8> {
    unsafe fn from_napi_value(env: sys::napi_env, napi_val: sys::napi_value) -> JsResult<Self> {
        let n = u32::from_napi_value(env, napi_val)?;
        Ok(Wrap(n as i8))
    }
}
impl FromNapiValue for Wrap<i16> {
    unsafe fn from_napi_value(env: sys::napi_env, napi_val: sys::napi_value) -> JsResult<Self> {
        let n = u32::from_napi_value(env, napi_val)?;
        Ok(Wrap(n as i16))
    }
}
impl FromNapiValue for Wrap<f32> {
    unsafe fn from_napi_value(env: sys::napi_env, napi_val: sys::napi_value) -> JsResult<Self> {
        let n = f64::from_napi_value(env, napi_val)?;
        Ok(Wrap(n as f32))
    }
}
impl FromNapiValue for Wrap<u64> {
    unsafe fn from_napi_value(env: sys::napi_env, napi_val: sys::napi_value) -> JsResult<Self> {
        let big = BigInt::from_napi_value(env, napi_val)?;
        let (_, value, _) = big.get_u64();
        Ok(Wrap(value))
    }
}

impl FromNapiValue for Wrap<RoundMode> {
    unsafe fn from_napi_value(env: sys::napi_env, napi_val: sys::napi_value) -> JsResult<Self> {
        let method = String::from_napi_value(env, napi_val)?;
        let method = match method.as_ref() {
            "halftoeven" => RoundMode::HalfToEven,
            "halfawayfromzero" => RoundMode::HalfAwayFromZero,
            _ => {
                return Err(napi::Error::from_reason(
                    "use one of {'halftoeven', 'halfawayfromzero'}".to_owned(),
                ))
            }
        };
        Ok(Wrap(method))
    }
}

#[napi(object)]
pub struct JsRollingOptions {
    pub window_size: i16,
    pub weights: Option<Vec<f64>>,
    pub min_periods: i64,
    pub center: bool,
    pub ddof: Option<u8>,
}

impl From<JsRollingOptions> for RollingOptionsFixedWindow {
    fn from(o: JsRollingOptions) -> Self {
        RollingOptionsFixedWindow {
            window_size: o.window_size as usize,
            weights: o.weights,
            min_periods: o.min_periods as usize,
            center: o.center,
            fn_params: Some(RollingFnParams::Var(RollingVarParams {
                ddof: o.ddof.unwrap_or(1),
            })),
            ..Default::default()
        }
    }
}

impl FromNapiValue for Wrap<SyncOnCloseType> {
    unsafe fn from_napi_value(env: sys::napi_env, napi_val: sys::napi_value) -> JsResult<Self> {
        let soct = String::from_napi_value(env, napi_val)?;
        let soct = match soct.as_ref() {
            "none" => SyncOnCloseType::None,
            "data" => SyncOnCloseType::Data,
            "all" => SyncOnCloseType::All,
            _ => return Err(napi::Error::from_reason("not supported".to_owned())),
        };
        Ok(Wrap(soct))
    }
}
impl ToNapiValue for Wrap<SyncOnCloseType> {
    unsafe fn to_napi_value(env: sys::napi_env, val: Self) -> Result<sys::napi_value> {
        let s = match val.0 {
            SyncOnCloseType::None => "none",
            SyncOnCloseType::Data => "data",
            SyncOnCloseType::All => "all",
        };
        String::to_napi_value(env, s.to_owned())
    }
}

#[napi(object)]
pub struct JsRowCount {
    pub name: String,
    pub offset: u32,
}

impl From<JsRowCount> for RowIndex {
    fn from(o: JsRowCount) -> Self {
        RowIndex {
            name: o.name.into(),
            offset: o.offset,
        }
    }
}

#[napi(object)]
pub struct JsSinkOptions {
    /// Call sync when closing the file.
    pub sync_on_close: Wrap<SyncOnCloseType>,

    /// The output file needs to maintain order of the data that comes in.
    pub maintain_order: bool,

    /// Recursively create all the directories in the path.
    pub mkdir: bool,
}
impl From<JsSinkOptions> for SinkOptions {
    fn from(o: JsSinkOptions) -> Self {
        SinkOptions {
            sync_on_close: o.sync_on_close.0,
            maintain_order: o.maintain_order,
            mkdir: o.mkdir,
        }
    }
}
impl From<SinkOptions> for JsSinkOptions {
    fn from(o: SinkOptions) -> Self {
        JsSinkOptions {
            sync_on_close: Wrap(o.sync_on_close),
            maintain_order: o.maintain_order,
            mkdir: o.mkdir,
        }
    }
}

#[napi(object)]
pub struct SinkParquetOptions {
    pub compression: Option<String>,
    pub compression_level: Option<i32>,
    pub statistics: Option<bool>,
    pub row_group_size: Option<i16>,
    pub data_pagesize_limit: Option<i64>,
    pub maintain_order: Option<bool>,
    pub type_coercion: Option<bool>,
    pub predicate_pushdown: Option<bool>,
    pub projection_pushdown: Option<bool>,
    pub simplify_expression: Option<bool>,
    pub slice_pushdown: Option<bool>,
    pub no_optimization: Option<bool>,
    pub cloud_options: Option<HashMap<String, String>>,
    pub retries: Option<u32>,
    pub sink_options: JsSinkOptions,
}

#[napi(object)]
pub struct ScanParquetOptions {
    pub n_rows: Option<i64>,
    pub row_index_name: Option<String>,
    pub row_index_offset: Option<u32>,
    pub cache: Option<bool>,
    pub parallel: Wrap<ParallelStrategy>,
    pub glob: Option<bool>,
    pub hive_partitioning: Option<bool>,
    pub hive_schema: Option<Wrap<Schema>>,
    pub try_parse_hive_dates: Option<bool>,
    pub rechunk: Option<bool>,
    pub schema: Option<Wrap<Schema>>,
    pub low_memory: Option<bool>,
    pub use_statistics: Option<bool>,
    pub cloud_options: Option<HashMap<String, String>>,
    pub retries: Option<u32>,
    pub include_file_paths: Option<String>,
    pub allow_missing_columns: Option<bool>,
}

#[napi(object)]
pub struct Shape {
    pub height: i64,
    pub width: i64,
}

impl From<(usize, usize)> for Shape {
    fn from(s: (usize, usize)) -> Self {
        let (height, width) = s;
        Shape {
            height: height as i64,
            width: width as i64,
        }
    }
}

impl FromNapiValue for Wrap<TimeUnit> {
    unsafe fn from_napi_value(env: sys::napi_env, napi_val: sys::napi_value) -> JsResult<Self> {
        let tu = String::from_napi_value(env, napi_val)?;
        let tu = match tu.as_ref() {
            "ns" => TimeUnit::Nanoseconds,
            "us" => TimeUnit::Microseconds,
            "ms" => TimeUnit::Milliseconds,
            _ => panic!("not a valid timeunit"),
        };

        Ok(Wrap(tu))
    }
}
impl FromNapiValue for Wrap<DataType> {
    unsafe fn from_napi_value(env: sys::napi_env, napi_val: sys::napi_value) -> napi::Result<Self> {
        let ty = type_of!(env, napi_val)?;
        match ty {
            ValueType::Object => {
                let obj = Object::from_napi_value(env, napi_val)?;
                let variant = obj.get::<String>("variant")?.map_or("".into(), |v| v);

                let dtype = match variant.as_ref() {
                    "Int8" => DataType::Int8,
                    "Int16" => DataType::Int16,
                    "Int32" => DataType::Int32,
                    "Int64" => DataType::Int64,
                    "UInt8" => DataType::UInt8,
                    "UInt16" => DataType::UInt16,
                    "UInt32" => DataType::UInt32,
                    "UInt64" => DataType::UInt64,
                    "Float32" => DataType::Float32,
                    "Float64" => DataType::Float64,
                    "Bool" => DataType::Boolean,
                    "Utf8" => DataType::String,
                    "String" => DataType::String,
                    "List" => {
                        let inner = obj.get::<Array>("inner")?.unwrap();
                        let inner_dtype: Object = inner.get::<Object>(0)?.unwrap();
                        let napi_dt = Object::to_napi_value(env, inner_dtype).unwrap();

                        let dt = Wrap::<DataType>::from_napi_value(env, napi_dt)?;
                        DataType::List(Box::new(dt.0))
                    }
                    "FixedSizeList" => {
                        let inner = obj.get::<Array>("inner")?.unwrap();
                        let inner_dtype: Object = inner.get::<Object>(0)?.unwrap();
                        let napi_dt = Object::to_napi_value(env, inner_dtype).unwrap();

                        let dt = Wrap::<DataType>::from_napi_value(env, napi_dt)?;

                        let size = inner.get::<i32>(1)?.unwrap();

                        DataType::Array(Box::new(dt.0), size as usize)
                    }

                    "Date" => DataType::Date,
                    "Datetime" => {
                        let tu = obj.get::<Wrap<TimeUnit>>("timeUnit")?.unwrap();
                        DataType::Datetime(tu.0, None)
                    }
                    "Time" => DataType::Time,
                    "Object" => DataType::Object("object"),
                    "Categorical" => DataType::Categorical(None, Default::default()),
                    "Struct" => {
                        let inner = obj.get::<Array>("fields")?.unwrap();
                        let mut fldvec: Vec<Field> = Vec::with_capacity(inner.len() as usize);
                        for i in 0..inner.len() {
                            let inner_dtype: Object = inner.get::<Object>(i)?.unwrap();
                            let napi_dt = Object::to_napi_value(env, inner_dtype).unwrap();
                            let obj = Object::from_napi_value(env, napi_dt)?;
                            let name = obj.get::<String>("name")?.unwrap();
                            let dt = obj.get::<Wrap<DataType>>("dtype")?.unwrap();
                            let fld = Field::new(name.into(), dt.0);
                            fldvec.push(fld);
                        }
                        DataType::Struct(fldvec)
                    }
                    "Decimal" => {
                        let inner = obj.get::<Array>("inner")?.unwrap(); // [precision, scale]
                        let precision = inner.get::<Option<i32>>(0)?.unwrap().map(|x| x as usize);
                        let scale = inner.get::<Option<i32>>(1)?.unwrap().map(|x| x as usize);
                        DataType::Decimal(precision, scale)
                    }
                    tp => panic!("Type {} not implemented in str_to_polarstype", tp),
                };
                Ok(Wrap(dtype))
            }
            _ => Err(Error::new(
                Status::InvalidArg,
                "not a valid conversion to 'DataType'".to_owned(),
            )),
        }
    }
}

impl FromNapiValue for Wrap<Schema> {
    unsafe fn from_napi_value(env: sys::napi_env, napi_val: sys::napi_value) -> napi::Result<Self> {
        let ty = type_of!(env, napi_val)?;
        match ty {
            ValueType::Object => {
                let obj = Object::from_napi_value(env, napi_val)?;
                let keys = Object::keys(&obj)?;
                Ok(Wrap(
                    keys.iter()
                        .map(|key| {
                            let value = obj.get::<Object>(&key)?.unwrap();
                            let napi_val = Object::to_napi_value(env, value)?;
                            let dtype = Wrap::<DataType>::from_napi_value(env, napi_val)?;

                            Ok(Field::new(key.into(), dtype.0))
                        })
                        .collect::<Result<Schema>>()?,
                ))
            }
            _ => Err(Error::new(
                Status::InvalidArg,
                "not a valid conversion to 'Schema'".to_owned(),
            )),
        }
    }
}
impl ToNapiValue for Wrap<Schema> {
    unsafe fn to_napi_value(napi_env: sys::napi_env, val: Self) -> Result<sys::napi_value> {
        let env = Env::from_raw(napi_env);
        let mut schema = Object::new(&env)?;

        for (name, dtype) in val.0.iter() {
            schema.set(name, Wrap(dtype.clone()))?;
        }
        Object::to_napi_value(napi_env, schema)
    }
}

impl ToNapiValue for Wrap<ParallelStrategy> {
    unsafe fn to_napi_value(napi_env: sys::napi_env, val: Self) -> Result<sys::napi_value> {
        let env = Env::from_raw(napi_env);
        let s = val.0;
        let mut strategy = Object::new(&env)?;

        let unit = match s {
            ParallelStrategy::Auto => "auto",
            ParallelStrategy::Columns => "columns",
            ParallelStrategy::RowGroups => "row_groups",
            ParallelStrategy::None => "none",
            ParallelStrategy::Prefiltered => "prefiltered",
        };
        let _ = strategy.set("strategy", unit);
        Object::to_napi_value(napi_env, strategy)
    }
}
impl FromNapiValue for Wrap<ParallelStrategy> {
    unsafe fn from_napi_value(env: sys::napi_env, napi_val: sys::napi_value) -> napi::Result<Self> {
        let s = String::from_napi_value(env, napi_val)?;

        let unit = match s.as_ref() {
            "auto" => ParallelStrategy::Auto,
            "columns" => ParallelStrategy::Columns,
            "row_groups" => ParallelStrategy::RowGroups,
            "none" => ParallelStrategy::None,
            _ => {
                return Err(Error::new(
                    Status::InvalidArg,
                    "expected one of {'auto', 'columns', 'row_groups', 'none'}".to_owned(),
                ))
            }
        };
        Ok(Wrap(unit))
    }
}
impl FromNapiValue for Wrap<InterpolationMethod> {
    unsafe fn from_napi_value(env: sys::napi_env, napi_val: sys::napi_value) -> napi::Result<Self> {
        let s = String::from_napi_value(env, napi_val)?;

        let unit = match s.as_ref() {
            "linear" => InterpolationMethod::Linear,
            "nearest" => InterpolationMethod::Nearest,
            _ => {
                return Err(Error::new(
                    Status::InvalidArg,
                    "expected one of {'linear', 'nearest'}".to_owned(),
                ))
            }
        };
        Ok(Wrap(unit))
    }
}
impl FromNapiValue for Wrap<SortOptions> {
    unsafe fn from_napi_value(env: sys::napi_env, napi_val: sys::napi_value) -> napi::Result<Self> {
        let obj = Object::from_napi_value(env, napi_val)?;
        let descending = obj.get::<bool>("descending")?.unwrap_or(false);
        let nulls_last = obj
            .get::<bool>("nulls_last")?
            .or_else(|| obj.get::<bool>("nullsLast").expect("expect nullsLast"))
            .unwrap_or(false);
        let multithreaded = obj.get::<bool>("multithreaded")?.unwrap_or(false);
        let maintain_order: bool = obj.get::<bool>("maintainOrder")?.unwrap_or(true);
        let limit = obj.get::< _>("limit")?.unwrap();
        let options = SortOptions {
            descending,
            nulls_last,
            multithreaded,
            maintain_order,
            limit,
        };
        Ok(Wrap(options))
    }
}
impl FromNapiValue for Wrap<QuoteStyle> {
    unsafe fn from_napi_value(env: sys::napi_env, napi_val: sys::napi_value) -> napi::Result<Self> {
        let quote_style_str = String::from_napi_value(env, napi_val)?;

        let parsed = match quote_style_str.as_str() {
            "always" => QuoteStyle::Always,
            "necessary" => QuoteStyle::Necessary,
            "non_numeric" => QuoteStyle::NonNumeric,
            "never" => QuoteStyle::Never,
            _ => return Err(Error::new(Status::InvalidArg,
                format!("`quote_style` must be one of {{'always', 'necessary', 'non_numeric', 'never'}}, got '{}'", quote_style_str),
                )),
        };
        Ok(Wrap(parsed))
    }
}
impl FromNapiValue for Wrap<CsvWriterOptions> {
    unsafe fn from_napi_value(env: sys::napi_env, napi_val: sys::napi_value) -> napi::Result<Self> {
        let obj = Object::from_napi_value(env, napi_val)?;
        let include_bom = obj.get::<bool>("includeBom")?.unwrap_or(false);
        let include_header = obj.get::<bool>("includeHeader")?.unwrap_or(true);
        let batch_size = NonZero::new(obj.get::<i64>("batchSize")?.unwrap_or(1024) as usize)
            .ok_or_else(|| napi::Error::from_reason("Invalid batch size"))?;
<<<<<<< HEAD
        let maintain_order = obj.get::<bool>("maintainOrder")?.unwrap_or(true);
        let date_format = obj.get::<String>("dateFormat")?;
        let time_format = obj.get::<String>("timeFormat")?;
        let datetime_format = obj.get::<String>("datetimeFormat")?;
        let float_scientific = obj.get::<bool>("floatScientific")?;
        let float_precision = obj.get::<i32>("floatPrecision")?.map(|x| x as usize);
=======
        let date_format = obj.get::<_, String>("dateFormat")?;
        let time_format = obj.get::<_, String>("timeFormat")?;
        let datetime_format = obj.get::<_, String>("datetimeFormat")?;
        let float_scientific = obj.get::<_, bool>("floatScientific")?;
        let float_precision = obj.get::<_, i32>("floatPrecision")?.map(|x| x as usize);
>>>>>>> a7c3e46b
        let separator = obj
            .get::<String>("separator")?
            .unwrap_or(",".to_owned())
            .as_bytes()[0];
        let quote_char = obj
            .get::<String>("quoteChar")?
            .unwrap_or("\"".to_owned())
            .as_bytes()[0];
        let null_value = obj
            .get::<String>("nullValue")?
            .unwrap_or(SerializeOptions::default().null);
        let line_terminator = obj
            .get::<String>("lineTerminator")?
            .unwrap_or("\n".to_owned());
        let quote_style = obj
            .get::<Wrap<QuoteStyle>>("quoteStyle")?
            .map_or(QuoteStyle::default(), |wrap| wrap.0);

        let serialize_options = SerializeOptions {
            date_format,
            time_format,
            datetime_format,
            float_scientific,
            float_precision,
            separator,
            quote_char,
            null: null_value,
            line_terminator,
            quote_style,
        };

        let options = CsvWriterOptions {
            include_bom,
            include_header,
            batch_size,
            serialize_options,
        };
        Ok(Wrap(options))
    }
}

impl FromNapiValue for Wrap<(i64, usize)> {
    unsafe fn from_napi_value(env: sys::napi_env, napi_val: sys::napi_value) -> napi::Result<Self> {
        let big = BigInt::from_napi_value(env, napi_val)?;
        let (value, _) = big.get_i64();
        Ok(Wrap((value, value as usize)))
    }
}

impl FromNapiValue for Wrap<usize> {
    unsafe fn from_napi_value(env: sys::napi_env, napi_val: sys::napi_value) -> napi::Result<Self> {
        let i = i64::from_napi_value(env, napi_val)?;
        Ok(Wrap(i as usize))
    }
}

impl FromNapiValue for Wrap<JoinType> {
    unsafe fn from_napi_value(env: sys::napi_env, napi_val: sys::napi_value) -> napi::Result<Self> {
        let s = String::from_napi_value(env, napi_val)?;
        let parsed = match s.as_ref() {
            "inner" => JoinType::Inner,
            "left" => JoinType::Left,
            "full" => JoinType::Full,
            "semi" => JoinType::Semi,
            "anti" => JoinType::Anti,
            "cross" => JoinType::Cross,
            v =>
                return Err(Error::new(
                    Status::InvalidArg,
                    format!("how must be one of {{'inner', 'left', 'full', 'semi', 'anti', 'cross'}}, got {v}")
                ))
        };
        Ok(Wrap(parsed))
    }
}

pub enum TypedArrayBuffer {
    Int8(Int8Array),
    Int16(Int16Array),
    Int32(Int32Array),
    Int64(BigInt64Array),
    UInt8(Uint8Array),
    UInt16(Uint16Array),
    UInt32(Uint32Array),
    UInt64(BigUint64Array),
    Float32(Float32Array),
    Float64(Float64Array),
}

impl From<&Series> for TypedArrayBuffer {
    fn from(series: &Series) -> Self {
        let dt = series.dtype();
        match dt {
            DataType::Int8 => TypedArrayBuffer::Int8(Int8Array::with_data_copied(
                series.i8().unwrap().rechunk().cont_slice().unwrap(),
            )),
            DataType::Int16 => TypedArrayBuffer::Int16(Int16Array::with_data_copied(
                series.i16().unwrap().rechunk().cont_slice().unwrap(),
            )),
            DataType::Int32 => TypedArrayBuffer::Int32(Int32Array::with_data_copied(
                series.i32().unwrap().rechunk().cont_slice().unwrap(),
            )),
            DataType::Int64 => TypedArrayBuffer::Int64(BigInt64Array::with_data_copied(
                series.i64().unwrap().rechunk().cont_slice().unwrap(),
            )),
            DataType::UInt8 => TypedArrayBuffer::UInt8(Uint8Array::with_data_copied(
                series.u8().unwrap().rechunk().cont_slice().unwrap(),
            )),
            DataType::UInt16 => TypedArrayBuffer::UInt16(Uint16Array::with_data_copied(
                series.u16().unwrap().rechunk().cont_slice().unwrap(),
            )),
            DataType::UInt32 => TypedArrayBuffer::UInt32(Uint32Array::with_data_copied(
                series.u32().unwrap().rechunk().cont_slice().unwrap(),
            )),
            DataType::UInt64 => TypedArrayBuffer::UInt64(BigUint64Array::with_data_copied(
                series.u64().unwrap().rechunk().cont_slice().unwrap(),
            )),
            DataType::Float32 => TypedArrayBuffer::Float32(Float32Array::with_data_copied(
                series.f32().unwrap().rechunk().cont_slice().unwrap(),
            )),
            DataType::Float64 => TypedArrayBuffer::Float64(Float64Array::with_data_copied(
                series.f64().unwrap().rechunk().cont_slice().unwrap(),
            )),
            dt => panic!("to_list() not implemented for {:?}", dt),
        }
    }
}

impl ToNapiValue for TypedArrayBuffer {
    unsafe fn to_napi_value(env: sys::napi_env, val: Self) -> napi::Result<sys::napi_value> {
        match val {
            TypedArrayBuffer::Int8(v) => Int8Array::to_napi_value(env, v),
            TypedArrayBuffer::Int16(v) => Int16Array::to_napi_value(env, v),
            TypedArrayBuffer::Int32(v) => Int32Array::to_napi_value(env, v),
            TypedArrayBuffer::Int64(v) => BigInt64Array::to_napi_value(env, v),
            TypedArrayBuffer::UInt8(v) => Uint8Array::to_napi_value(env, v),
            TypedArrayBuffer::UInt16(v) => Uint16Array::to_napi_value(env, v),
            TypedArrayBuffer::UInt32(v) => Uint32Array::to_napi_value(env, v),
            TypedArrayBuffer::UInt64(v) => BigUint64Array::to_napi_value(env, v),
            TypedArrayBuffer::Float32(v) => Float32Array::to_napi_value(env, v),
            TypedArrayBuffer::Float64(v) => Float64Array::to_napi_value(env, v),
        }
    }
}
impl ToNapiValue for Wrap<DataType> {
    unsafe fn to_napi_value(env: sys::napi_env, val: Self) -> napi::Result<sys::napi_value> {
        match val.0 {
            DataType::Int8 => String::to_napi_value(env, "Int8".to_owned()),
            DataType::Int16 => String::to_napi_value(env, "Int16".to_owned()),
            DataType::Int32 => String::to_napi_value(env, "Int32".to_owned()),
            DataType::Int64 => String::to_napi_value(env, "Int64".to_owned()),
            DataType::UInt8 => String::to_napi_value(env, "UInt8".to_owned()),
            DataType::UInt16 => String::to_napi_value(env, "UInt16".to_owned()),
            DataType::UInt32 => String::to_napi_value(env, "UInt32".to_owned()),
            DataType::UInt64 => String::to_napi_value(env, "UInt64".to_owned()),
            DataType::Float32 => String::to_napi_value(env, "Float32".to_owned()),
            DataType::Float64 => String::to_napi_value(env, "Float64".to_owned()),
            DataType::Boolean => String::to_napi_value(env, "Bool".to_owned()),
            DataType::String => String::to_napi_value(env, "String".to_owned()),
            DataType::List(inner) => {
                let env_ctx = Env::from_raw(env);
                let mut obj = Object::new(&env_ctx)?;
                let wrapped = Wrap(*inner);

                obj.set("variant", "List")?;
                obj.set("inner", vec![wrapped])?;
                Object::to_napi_value(env, obj)
            }
            DataType::Date => String::to_napi_value(env, "Date".to_owned()),
            DataType::Datetime(tu, tz) => {
                let env_ctx = Env::from_raw(env);
                let mut obj = Object::new(&env_ctx)?;
                let mut inner_arr = env_ctx.create_array(2)?;

                inner_arr.set(0, tu.to_ascii())?;
                inner_arr.set(1, tz.as_ref().map_or("", |s| s.as_str()))?;
                obj.set("variant", "Datetime")?;
                obj.set("inner", inner_arr)?;
                Object::to_napi_value(env, obj)
            }
            DataType::Null => String::to_napi_value(env, "Null".to_owned()),
            DataType::Time => String::to_napi_value(env, "Time".to_owned()),
            DataType::Object(..) => String::to_napi_value(env, "Object".to_owned()),
            DataType::Categorical(..) => String::to_napi_value(env, "Categorical".to_owned()),
            DataType::Struct(flds) => {
                let env_ctx = Env::from_raw(env);

                let mut obj = Object::new(&env_ctx)?;
                let mut js_flds = env_ctx.create_array(flds.len() as u32)?;
                for (idx, fld) in flds.iter().enumerate() {
                    let name = fld.name().clone();
                    let dtype = Wrap(fld.dtype().clone());
                    let mut fld_obj = Object::new(&env_ctx)?;
                    fld_obj.set("name", name.to_string())?;
                    fld_obj.set("dtype", dtype)?;
                    js_flds.set(idx as u32, fld_obj)?;
                }
                obj.set("variant", "Struct")?;
                obj.set("inner", vec![js_flds])?;

                Object::to_napi_value(env, obj)
            }
            DataType::Array(dtype, size) => {
                let env_ctx = Env::from_raw(env);
                let mut obj = Object::new(&env_ctx)?;
                let wrapped = Wrap(*dtype);
                let mut inner_arr = env_ctx.create_array(2)?;
                inner_arr.set(0, wrapped)?;
                inner_arr.set(1, size as u32)?;
                obj.set("variant", "FixedSizeList")?;
                obj.set("inner", inner_arr)?;
                Object::to_napi_value(env, obj)
            }
            DataType::Decimal(precision, scale) => {
                let env_ctx = Env::from_raw(env);
                let mut obj = Object::new(&env_ctx)?;
                let mut inner_arr = env_ctx.create_array(2)?;
                inner_arr.set(0, precision.map(|p| p as u32))?;
                inner_arr.set(1, scale.map(|s| s as u32))?;
                obj.set("variant", "Decimal")?;
                obj.set("inner", inner_arr)?;
                Object::to_napi_value(env, obj)
            }
            _ => {
                todo!()
            }
        }
    }
}

impl FromNapiValue for Wrap<NullValues> {
    unsafe fn from_napi_value(env: sys::napi_env, napi_val: sys::napi_value) -> JsResult<Self> {
        if let Ok(s) = String::from_napi_value(env, napi_val) {
            Ok(Wrap(NullValues::AllColumnsSingle(s.into())))
        } else if let Ok(s) = Vec::<String>::from_napi_value(env, napi_val) {
            Ok(Wrap(NullValues::AllColumns(
                s.into_iter().map(PlSmallStr::from_string).collect(),
            )))
        } else if let Ok(s) = HashMap::<String, String>::from_napi_value(env, napi_val) {
            let null_values = s
                .into_iter()
                .map(|a| (PlSmallStr::from_string(a.0), PlSmallStr::from_string(a.1)))
                .collect::<Vec<(PlSmallStr, PlSmallStr)>>();
            Ok(Wrap(NullValues::Named(null_values)))
        } else {
            Err(
                JsPolarsErr::Other("could not extract value from null_values argument".into())
                    .into(),
            )
        }
    }
}

impl ToNapiValue for Wrap<NullValues> {
    unsafe fn to_napi_value(env: sys::napi_env, val: Self) -> napi::Result<sys::napi_value> {
        match val.0 {
            NullValues::AllColumnsSingle(s) => String::to_napi_value(env, s.to_string()),
            NullValues::AllColumns(arr) => {
                Vec::<String>::to_napi_value(env, arr.iter().map(|x| x.to_string()).collect())
            }
            NullValues::Named(obj) => {
                let o: HashMap<String, String> = obj
                    .into_iter()
                    .map(|s| (s.0.to_string(), s.1.to_string()))
                    .collect::<HashMap<String, String>>();
                HashMap::<String, String>::to_napi_value(env, o)
            }
        }
    }
}

pub trait FromJsUnknown: Sized + Send {
    fn from_js(obj: Unknown) -> Result<Self>;
}

impl FromJsUnknown for String {
    fn from_js(val: Unknown) -> Result<Self> {
        let s: String = unsafe { val.cast()? };
        Ok(s)
    }
}

impl FromJsUnknown for AnyValue<'_> {
    fn from_js(val: Unknown) -> Result<Self> {
        match val.get_type()? {
            ValueType::Undefined | ValueType::Null => Ok(AnyValue::Null),
            ValueType::Boolean => bool::from_js(val).map(AnyValue::Boolean),
            ValueType::Number => f64::from_js(val).map(AnyValue::Float64),
            ValueType::String => String::from_js(val).map(|s| AnyValue::StringOwned(s.into())),
            ValueType::BigInt => u64::from_js(val).map(AnyValue::UInt64),
            ValueType::Object => {
                if val.is_date()? {
                    let d: Date = unsafe { val.cast()? };
                    let d = d.value_of()?;
                    let d = d as i64;
                    Ok(AnyValue::Datetime(d, TimeUnit::Milliseconds, None))
                } else {
                    Err(JsPolarsErr::Other("Unsupported Data type".to_owned()).into())
                }
            }
            _ => panic!("not supported"),
        }
    }
}

impl FromJsUnknown for DataType {
    fn from_js(val: Unknown) -> Result<Self> {
        match val.get_type()? {
            ValueType::Undefined | ValueType::Null => Ok(DataType::Null),
            ValueType::Boolean => Ok(DataType::Boolean),
            ValueType::Number => Ok(DataType::Float64),
            ValueType::String => Ok(DataType::String),
            ValueType::BigInt => Ok(DataType::UInt64),
            ValueType::Object => {
                if val.is_date()? {
                    Ok(DataType::Datetime(TimeUnit::Milliseconds, None))
                } else {
                    Ok(DataType::String)
                }
            }
            _ => panic!("not supported"),
        }
    }
}

impl FromJsUnknown for bool {
    fn from_js(val: Unknown) -> Result<Self> {
        let s: bool = unsafe { val.cast()? };
        Ok(s)
    }
}

impl FromJsUnknown for f64 {
    fn from_js(val: Unknown) -> Result<Self> {
        let s: f64 = unsafe { val.cast()? };
        Ok(s)
    }
}

impl FromJsUnknown for i64 {
    fn from_js(val: Unknown) -> Result<Self> {
        match val.get_type()? {
            ValueType::BigInt => {
                let big: BigInt = unsafe { val.cast()? };
                Ok(big.get_i64().0)
            }
            ValueType::Number => {
                let s: BigInt = unsafe { val.cast()? };
                Ok(s.get_i64().0)
            }
            dt => Err(JsPolarsErr::Other(format!("cannot cast {} to i64", dt)).into()),
        }
    }
}

impl FromJsUnknown for u64 {
    fn from_js(val: Unknown) -> Result<Self> {
        match val.get_type()? {
            ValueType::BigInt => {
                let big: BigInt = unsafe { val.cast()? };
                Ok(big.get_u64().1)
            }
            ValueType::Number => {
                let s: BigInt = unsafe { val.cast()? };
                Ok(s.get_u64().1)
            }
            dt => Err(JsPolarsErr::Other(format!("cannot cast {} to u64", dt)).into()),
        }
    }
}
impl FromJsUnknown for u32 {
    fn from_js(val: Unknown) -> Result<Self> {
        let s: u32 = unsafe { val.cast() }?;
        Ok(s)
    }
}
impl FromJsUnknown for f32 {
    fn from_js(val: Unknown) -> Result<Self> {
        let s: f64 = unsafe { val.cast() }?;
        Ok(s as f32)
    }
}

impl FromJsUnknown for usize {
    fn from_js(val: Unknown) -> Result<Self> {
        let s: u32 = unsafe { val.cast() }?;
        Ok(s as usize)
    }
}
impl FromJsUnknown for u8 {
    fn from_js(val: Unknown) -> Result<Self> {
        let s: u8 = unsafe { val.cast() }?;
        Ok(s)
    }
}
impl FromJsUnknown for u16 {
    fn from_js(val: Unknown) -> Result<Self> {
        let s: u16 = unsafe { val.cast() }?;
        Ok(s)
    }
}
impl FromJsUnknown for i8 {
    fn from_js(val: Unknown) -> Result<Self> {
        let s: i8 = unsafe { val.cast() }?;
        Ok(s)
    }
}
impl FromJsUnknown for i16 {
    fn from_js(val: Unknown) -> Result<Self> {
        let s: i16 = unsafe { val.cast() }?;
        Ok(s)
    }
}

impl FromJsUnknown for i32 {
    fn from_js(val: Unknown) -> Result<Self> {
        let s: i32 = unsafe { val.cast() }?;
        Ok(s)
    }
}

impl<V> FromJsUnknown for Option<V>
where
    V: FromJsUnknown,
{
    fn from_js(val: Unknown) -> Result<Self> {
        let v = V::from_js(val);
        match v {
            Ok(v) => Ok(Some(v)),
            Err(_) => Ok(None),
        }
    }
}

unsafe fn struct_dict<'a>(
    env_raw: sys::napi_env,
    vals: impl Iterator<Item = AnyValue<'a>>,
    flds: &[Field],
) -> Result<sys::napi_value> {
    let env = Env::from_raw(env_raw);
    let mut obj = Object::new(&env)?;
    for (val, fld) in vals.zip(flds) {
        let key = fld.name();
        let val = Wrap(val);
        obj.set(key, val)?;
    }
    Object::to_napi_value(env_raw, obj)
}
pub(crate) fn parse_fill_null_strategy(
    strategy: &str,
    limit: FillNullLimit,
) -> JsResult<FillNullStrategy> {
    let parsed = match strategy {
        "forward" => FillNullStrategy::Forward(limit),
        "backward" => FillNullStrategy::Backward(limit),
        "min" => FillNullStrategy::Min,
        "max" => FillNullStrategy::Max,
        "mean" => FillNullStrategy::Mean,
        "zero" => FillNullStrategy::Zero,
        "one" => FillNullStrategy::One,
        e => {
            return Err(napi::Error::from_reason(
                format!("Strategy {e} not supported").to_owned(),
            ))
        }
    };
    Ok(parsed)
}

pub(crate) fn strings_to_pl_smallstr<I, S>(container: I) -> Vec<PlSmallStr>
where
    I: IntoIterator<Item = S>,
    S: AsRef<str>,
{
    container
        .into_iter()
        .map(|s| PlSmallStr::from_str(s.as_ref()))
        .collect()
}

pub(crate) fn strings_to_selector<I, S>(container: I) -> Vec<Selector>
where
    I: IntoIterator<Item = S>,
    S: AsRef<str>,
{
    container.into_iter().map(|s| s.as_ref().into()).collect()
}

pub(crate) fn parse_parquet_compression(
    compression: String,
    compression_level: Option<i32>,
) -> JsResult<ParquetCompression> {
    let parsed = match compression.as_ref() {
        "uncompressed" => ParquetCompression::Uncompressed,
        "snappy" => ParquetCompression::Snappy,
        "gzip" => ParquetCompression::Gzip(
            compression_level
                .map(|lvl| {
                    GzipLevel::try_new(lvl as u8)
                        // .map_err(|e| JsValueErr::new_err(format!("{e:?}")))
                        .map_err(|e| napi::Error::from_reason(format!("{:?}", e)))
                })
                .transpose()?,
        ),
        "lzo" => ParquetCompression::Lzo,
        "brotli" => ParquetCompression::Brotli(
            compression_level
                .map(|lvl| {
                    BrotliLevel::try_new(lvl as u32)
                        .map_err(|e| napi::Error::from_reason(format!("{e:?}")))
                })
                .transpose()?,
        ),
        "lz4" => ParquetCompression::Lz4Raw,
        "zstd" => ParquetCompression::Zstd(
            compression_level
                .map(|lvl| {
                    ZstdLevel::try_new(lvl)
                        .map_err(|e| napi::Error::from_reason(format!("{e:?}")))
                })
                .transpose()?,
        ),
        e => {
            return Err(napi::Error::from_reason(format!(
                "parquet `compression` must be one of {{'uncompressed', 'snappy', 'gzip', 'lzo', 'brotli', 'lz4', 'zstd'}}, got {e}",
            )))
        }
    };
    Ok(parsed)
}

pub(crate) fn parse_cloud_options(
    uri: &str,
    kv: Option<HashMap<String, String>>,
    max_retries: Option<u32>,
) -> Option<CloudOptions> {
    let mut cloud_options: Option<CloudOptions> = if let Some(o) = kv {
        let co: Vec<(String, String)> = o.into_iter().map(|kv: (String, String)| kv).collect();
        Some(
            CloudOptions::from_untyped_config(&uri, co)
                .map_err(JsPolarsErr::from)
                .unwrap(),
        )
    } else {
        None
    };

    let max_retries = max_retries.unwrap_or_else(|| 2) as usize;
    if max_retries > 0 {
        cloud_options =
            cloud_options
                .or_else(|| Some(CloudOptions::default()))
                .map(|mut options| {
                    options.max_retries = max_retries;
                    options
                });
    }
    cloud_options
}<|MERGE_RESOLUTION|>--- conflicted
+++ resolved
@@ -920,20 +920,11 @@
         let include_header = obj.get::<bool>("includeHeader")?.unwrap_or(true);
         let batch_size = NonZero::new(obj.get::<i64>("batchSize")?.unwrap_or(1024) as usize)
             .ok_or_else(|| napi::Error::from_reason("Invalid batch size"))?;
-<<<<<<< HEAD
-        let maintain_order = obj.get::<bool>("maintainOrder")?.unwrap_or(true);
         let date_format = obj.get::<String>("dateFormat")?;
         let time_format = obj.get::<String>("timeFormat")?;
         let datetime_format = obj.get::<String>("datetimeFormat")?;
         let float_scientific = obj.get::<bool>("floatScientific")?;
         let float_precision = obj.get::<i32>("floatPrecision")?.map(|x| x as usize);
-=======
-        let date_format = obj.get::<_, String>("dateFormat")?;
-        let time_format = obj.get::<_, String>("timeFormat")?;
-        let datetime_format = obj.get::<_, String>("datetimeFormat")?;
-        let float_scientific = obj.get::<_, bool>("floatScientific")?;
-        let float_precision = obj.get::<_, i32>("floatPrecision")?.map(|x| x as usize);
->>>>>>> a7c3e46b
         let separator = obj
             .get::<String>("separator")?
             .unwrap_or(",".to_owned())
