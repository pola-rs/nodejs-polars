{
  "name": "nodejs-polars",
  "version": "0.18.0",
  "repository": "https://github.com/pola-rs/nodejs-polars.git",
  "license": "MIT",
  "main": "bin/index.js",
  "files": [
    "bin"
  ],
  "keywords": [
    "csv",
    "transform",
    "parse",
    "json",
    "polars",
    "dataframe",
    "data-processing",
    "rust"
  ],
  "napi": {
    "name": "nodejs-polars",
    "triples": {
      "defaults": true,
      "additional": [
        "aarch64-apple-darwin",
        "aarch64-unknown-linux-gnu",
        "aarch64-unknown-linux-musl",
        "aarch64-linux-android",
        "x86_64-unknown-linux-musl"
      ]
    }
  },
  "engines": {
    "node": ">= 18"
  },
  "publishConfig": {
    "registry": "https://registry.npmjs.org/",
    "access": "public"
  },
  "scripts": {
    "artifacts": "napi artifacts",
    "bench": "node -r @swc-node/register benchmark/bench.ts",
    "build": "napi build --platform  --release polars",
    "build:debug": "napi build --platform polars",
    "build:ts": " rm -rf bin; tsc -p tsconfig.build.json",
    "cp:bin": "cp ./polars/*.node bin/",
    "format:rs": "cargo fmt",
    "lint:ts:fix": "biome check --write --unsafe {polars,__tests__} && biome format --write {polars,__tests__}",
    "lint:ts": "biome check {polars,__tests__} && biome format {polars,__tests__}",
    "lint": "yarn lint:ts && yarn format:rs",
    "prepublishOnly": "napi prepublish -t npm",
    "test": "jest",
    "version": "napi version",
    "precommit": "yarn lint && yarn test"
  },
  "devDependencies": {
    "@biomejs/biome": "=1.9.4",
    "@napi-rs/cli": "^2.18.4",
    "@types/chance": "^1.1.6",
    "@types/jest": "^29.5.14",
<<<<<<< HEAD
    "@types/node": "^22.15.29",
=======
    "@types/node": "^22.15.21",
>>>>>>> 51dc97fb
    "chance": "^1.1.13",
    "jest": "^29.7.0",
    "source-map-support": "^0.5.21",
    "ts-jest": "^29.3.4",
    "ts-node": "^10.9.2",
<<<<<<< HEAD
    "typedoc": "^0.28.5",
=======
    "typedoc": "^0.28.4",
>>>>>>> 51dc97fb
    "typedoc-plugin-missing-exports": "^4.0.0",
    "typescript": "5.8.3"
  },
  "packageManager": "yarn@4.9.1",
  "workspaces": [
    "benches"
  ],
  "trustedDependencies": [
    "@biomejs/biome"
  ]
}<|MERGE_RESOLUTION|>--- conflicted
+++ resolved
@@ -58,21 +58,13 @@
     "@napi-rs/cli": "^2.18.4",
     "@types/chance": "^1.1.6",
     "@types/jest": "^29.5.14",
-<<<<<<< HEAD
     "@types/node": "^22.15.29",
-=======
-    "@types/node": "^22.15.21",
->>>>>>> 51dc97fb
     "chance": "^1.1.13",
     "jest": "^29.7.0",
     "source-map-support": "^0.5.21",
     "ts-jest": "^29.3.4",
     "ts-node": "^10.9.2",
-<<<<<<< HEAD
     "typedoc": "^0.28.5",
-=======
-    "typedoc": "^0.28.4",
->>>>>>> 51dc97fb
     "typedoc-plugin-missing-exports": "^4.0.0",
     "typescript": "5.8.3"
   },
